const std = @import("std");
const Allocator = std.mem.Allocator;
const assert = std.debug.assert;

const config = @import("../config.zig");

const Message = @import("../message_pool.zig").MessagePool.Message;
const RingBuffer = @import("../ring_buffer.zig").RingBuffer;

const vsr = @import("../vsr.zig");
const Header = vsr.Header;
const Timeout = vsr.Timeout;
const Command = vsr.Command;
const Version = vsr.Version;

const log = std.log.scoped(.replica);

pub const Status = enum {
    normal,
    view_change,
    recovering,
};

const ClientTable = std.AutoHashMapUnmanaged(u128, ClientTableEntry);

/// We found two bugs in the VRR paper relating to the client table:
///
/// 1. a correctness bug, where successive client crashes may cause request numbers to collide for
/// different request payloads, resulting in requests receiving the wrong reply, and
///
/// 2. a liveness bug, where if the client table is updated for request and prepare messages with
/// the client's latest request number, then the client may be locked out from the cluster if the
/// request is ever reordered through a view change.
///
/// We therefore take a different approach with the implementation of our client table, to:
///
/// 1. register client sessions explicitly through the state machine to ensure that client session
/// numbers always increase, and
///
/// 2. make a more careful distinction between uncommitted and committed request numbers,
/// considering that uncommitted requests may not survive a view change.
const ClientTableEntry = struct {
    /// The client's session number as committed to the cluster by a register request.
    session: u64,

    /// The reply sent to the client's latest committed request.
    reply: *Message,
};

const Prepare = struct {
    /// The current prepare message (used to cross-check prepare_ok messages, and for resending).
    message: *Message,

    /// Unique prepare_ok messages for the same view, op number and checksum from ALL replicas.
    ok_from_all_replicas: QuorumCounter = QuorumCounterNull,

    /// Whether a quorum of prepare_ok messages has been received for this prepare.
    ok_quorum_received: bool = false,
};

const QuorumMessages = [config.replicas_max]?*Message;
const QuorumMessagesNull = [_]?*Message{null} ** config.replicas_max;

const QuorumCounter = std.StaticBitSet(config.replicas_max);
const QuorumCounterNull = QuorumCounter.initEmpty();

pub fn Replica(
    comptime StateMachine: type,
    comptime MessageBus: type,
    comptime Storage: type,
    comptime Time: type,
) type {
    return struct {
        const Self = @This();

        const Journal = vsr.Journal(Self, Storage);
        const Clock = vsr.Clock(Time);

        /// The number of the cluster to which this replica belongs:
        cluster: u32,

        /// The number of replicas in the cluster:
        replica_count: u8,

        /// The index of this replica's address in the configuration array held by the MessageBus:
        replica: u8,

        /// The minimum number of replicas required to form a replication quorum:
        quorum_replication: u8,

        /// The minimum number of replicas required to form a view change quorum:
        quorum_view_change: u8,

        /// A distributed fault-tolerant clock for lower and upper bounds on the leader's wall clock:
        clock: Clock,

        /// The persistent log of hash-chained journal entries:
        journal: Journal,

        /// An abstraction to send messages from the replica to another replica or client.
        /// The message bus will also deliver messages to this replica by calling `on_message()`.
        message_bus: *MessageBus,

        /// For executing service up-calls after an operation has been committed:
        state_machine: *StateMachine,

        /// The client table records for each client the latest session and the latest committed reply.
        client_table: ClientTable,

        /// The current view, initially 0:
        view: u32,

        /// The latest view, in which the replica's status was normal.
        view_normal: u32,

        /// The current status, either normal, view_change, or recovering:
        /// TODO Don't default to normal, set the starting status according to the journal's health.
        status: Status = .normal,

        /// The op number assigned to the most recently prepared operation:
        op: u64,

        /// The op number of the latest committed and executed operation (according to the replica):
        /// The replica may have to wait for repairs to complete before commit_min reaches commit_max.
        commit_min: u64,

        /// The op number of the latest committed operation (according to the cluster):
        /// This is the commit number in terms of the VRR paper.
        commit_max: u64,

        /// Whether we are reading a prepare from storage in order to commit.
        committing: bool = false,

        /// Whether we are reading a prepare from storage in order to push to the pipeline.
        repairing_pipeline: bool = false,

        /// The leader's pipeline of inflight prepares waiting to commit in FIFO order.
        /// This allows us to pipeline without the complexity of out-of-order commits.
<<<<<<< HEAD
        pipeline: RingBuffer(Prepare, config.pipelining_max, .array) = .{},
=======
        pipeline: RingBuffer(Prepare, config.pipeline_max) = .{},
>>>>>>> 162038d7

        /// In some cases, a replica may send a message to itself. We do not submit these messages
        /// to the message bus but rather queue them here for guaranteed immediate delivery, which
        /// we require and assert in our protocol implementation.
        loopback_queue: ?*Message = null,

        /// Unique start_view_change messages for the same view from OTHER replicas (excluding ourself).
        start_view_change_from_other_replicas: QuorumCounter = QuorumCounterNull,

        /// Unique do_view_change messages for the same view from ALL replicas (including ourself).
        do_view_change_from_all_replicas: QuorumMessages = QuorumMessagesNull,

        /// Unique nack_prepare messages for the same view from OTHER replicas (excluding ourself).
        nack_prepare_from_other_replicas: QuorumCounter = QuorumCounterNull,

        /// Whether a replica has received a quorum of start_view_change messages for the view change:
        start_view_change_quorum: bool = false,

        /// Whether the leader has received a quorum of do_view_change messages for the view change:
        /// Determines whether the leader may effect repairs according to the CTRL protocol.
        do_view_change_quorum: bool = false,

        /// Whether the leader is expecting to receive a nack_prepare and for which op:
        nack_prepare_op: ?u64 = null,

        /// The number of ticks before a leader or follower broadcasts a ping to other replicas.
        /// TODO Explain why we need this (MessageBus handshaking, leapfrogging faulty replicas,
        /// deciding whether starting a view change would be detrimental under some network partitions).
        ping_timeout: Timeout,

        /// The number of ticks without enough prepare_ok's before the leader resends a prepare.
        prepare_timeout: Timeout,

        /// The number of ticks before the leader sends a commit heartbeat:
        /// The leader always sends a commit heartbeat irrespective of when it last sent a prepare.
        /// This improves liveness when prepare messages cannot be replicated fully due to partitions.
        commit_timeout: Timeout,

        /// The number of ticks without hearing from the leader before starting a view change.
        /// This transitions from .normal status to .view_change status.
        normal_status_timeout: Timeout,

        /// The number of ticks before a view change is timed out:
        /// This transitions from `view_change` status to `view_change` status but for a newer view.
        view_change_status_timeout: Timeout,

        /// The number of ticks before resending a `start_view_change` or `do_view_change` message:
        view_change_message_timeout: Timeout,

        /// The number of ticks before repairing missing/disconnected headers and/or dirty entries:
        repair_timeout: Timeout,

        /// Used to provide deterministic entropy to `choose_any_other_replica()`.
        /// Incremented whenever `choose_any_other_replica()` is called.
        choose_any_other_replica_ticks: u64 = 0,

        /// Used to calculate exponential backoff with random jitter.
        /// Seeded with the replica's index number.
        prng: std.rand.DefaultPrng,

        on_change_state: ?fn (replica: *Self) void = null,

        pub fn init(
            allocator: Allocator,
            cluster: u32,
            replica_count: u8,
            replica: u8,
            time: *Time,
            storage: *Storage,
            message_bus: *MessageBus,
            state_machine: *StateMachine,
        ) !Self {
            assert(replica_count > 0);
            assert(replica < replica_count);

            const majority = (replica_count / 2) + 1;
            assert(majority <= replica_count);

            assert(config.quorum_replication_max >= 2);
            const quorum_replication = std.math.min(config.quorum_replication_max, majority);
            assert(quorum_replication >= 2 or quorum_replication == replica_count);

            const quorum_view_change = std.math.max(
                replica_count - quorum_replication + 1,
                majority,
            );
            // The view change quorum may be more expensive to make the replication quorum cheaper.
            // The insight is that the replication phase is by far more common than the view change.
            // This trade-off allows us to optimize for the common case.
            // See the comments in `config.zig` for further explanation.
            assert(quorum_view_change >= majority);

            if (replica_count <= 2) {
                assert(quorum_replication == replica_count);
                assert(quorum_view_change == replica_count);
            } else {
                assert(quorum_replication < replica_count);
                assert(quorum_view_change < replica_count);
            }

            // Flexible quorums are safe if these two quorums intersect so that this relation holds:
            assert(quorum_replication + quorum_view_change > replica_count);

            var client_table: ClientTable = .{};
            errdefer client_table.deinit(allocator);
            try client_table.ensureTotalCapacity(allocator, @intCast(u32, config.clients_max));
            assert(client_table.capacity() >= config.clients_max);

            var init_prepare = Header{
                .parent = 0,
                .client = 0,
                .context = 0,
                .request = 0,
                .cluster = cluster,
                .epoch = 0,
                .view = 0,
                .op = 0,
                .commit = 0,
                .offset = 0,
                .size = @sizeOf(Header),
                .replica = 0,
                .command = .prepare,
                .operation = .init,
                .version = Version,
            };
            init_prepare.set_checksum_body(&[0]u8{});
            init_prepare.set_checksum();

            var self = Self{
                .cluster = cluster,
                .replica_count = replica_count,
                .replica = replica,
                .quorum_replication = quorum_replication,
                .quorum_view_change = quorum_view_change,
                .clock = try Clock.init(
                    allocator,
                    replica_count,
                    replica,
                    time,
                ),
                .journal = try Journal.init(
                    allocator,
                    storage,
                    replica,
                    config.journal_size_max,
                    config.journal_headers_max,
                    &init_prepare,
                ),
                .message_bus = message_bus,
                .state_machine = state_machine,
                .client_table = client_table,
                .view = init_prepare.view,
                .view_normal = init_prepare.view,
                .op = init_prepare.op,
                .commit_min = init_prepare.commit,
                .commit_max = init_prepare.commit,
                .ping_timeout = Timeout{
                    .name = "ping_timeout",
                    .id = replica,
                    .after = 100,
                },
                .prepare_timeout = Timeout{
                    .name = "prepare_timeout",
                    .id = replica,
                    .after = 50,
                },
                .commit_timeout = Timeout{
                    .name = "commit_timeout",
                    .id = replica,
                    .after = 100,
                },
                .normal_status_timeout = Timeout{
                    .name = "normal_status_timeout",
                    .id = replica,
                    .after = 500,
                },
                .view_change_status_timeout = Timeout{
                    .name = "view_change_status_timeout",
                    .id = replica,
                    .after = 500,
                },
                .view_change_message_timeout = Timeout{
                    .name = "view_change_message_timeout",
                    .id = replica,
                    .after = 50,
                },
                .repair_timeout = Timeout{
                    .name = "repair_timeout",
                    .id = replica,
                    .after = 50,
                },
                .prng = std.rand.DefaultPrng.init(replica),
            };

            log.debug("{}: init: replica_count={} quorum_view_change={} quorum_replication={}", .{
                self.replica,
                self.replica_count,
                self.quorum_view_change,
                self.quorum_replication,
            });

            // To reduce the probability of clustering, for efficient linear probing, the hash map will
            // always overallocate capacity by a factor of two.
            log.debug("{}: init: client_table.capacity()={} for config.clients_max={} entries", .{
                self.replica,
                self.client_table.capacity(),
                config.clients_max,
            });

            // We must initialize timeouts here, not in tick() on the first tick, because on_message()
            // can race with tick()... before timeouts have been initialized:
            assert(self.status == .normal);
            if (self.leader()) {
                log.debug("{}: init: leader", .{self.replica});
                self.ping_timeout.start();
                self.commit_timeout.start();
                self.repair_timeout.start();
            } else {
                log.debug("{}: init: follower", .{self.replica});
                self.ping_timeout.start();
                self.normal_status_timeout.start();
                self.repair_timeout.start();
            }

            return self;
        }

        /// Free all memory and unref all messages held by the replica
        /// This does not deinitialize the StateMachine, MessageBus, Storage, or Time
        pub fn deinit(self: *Self, allocator: Allocator) void {
            self.journal.deinit(allocator);
            self.clock.deinit(allocator);

            {
                var it = self.client_table.iterator();
                while (it.next()) |entry| {
                    self.message_bus.unref(entry.value_ptr.reply);
                }
                self.client_table.deinit(allocator);
            }

            {
                var it = self.pipeline.iterator();
                while (it.next()) |prepare| {
                    self.message_bus.unref(prepare.message);
                }
            }

            if (self.loopback_queue) |loopback_message| {
                assert(loopback_message.next == null);
                self.message_bus.unref(loopback_message);
                self.loopback_queue = null;
            }

            for (self.do_view_change_from_all_replicas) |message| {
                if (message) |m| self.message_bus.unref(m);
            }
        }

        /// Time is measured in logical ticks that are incremented on every call to tick().
        /// This eliminates a dependency on the system time and enables deterministic testing.
        pub fn tick(self: *Self) void {
            // Ensure that all asynchronous IO callbacks flushed the loopback queue as needed.
            // If an IO callback queues a loopback message without flushing the queue then this will
            // delay the delivery of messages (e.g. a prepare_ok from the leader to itself) and
            // decrease throughput significantly.
            assert(self.loopback_queue == null);

            self.clock.tick();

            if (!self.journal.recovered) {
                self.journal.recover();
                return;
            } else {
                assert(!self.journal.recovering);
            }

            self.ping_timeout.tick();
            self.prepare_timeout.tick();
            self.commit_timeout.tick();
            self.normal_status_timeout.tick();
            self.view_change_status_timeout.tick();
            self.view_change_message_timeout.tick();
            self.repair_timeout.tick();

            if (self.ping_timeout.fired()) self.on_ping_timeout();
            if (self.prepare_timeout.fired()) self.on_prepare_timeout();
            if (self.commit_timeout.fired()) self.on_commit_timeout();
            if (self.normal_status_timeout.fired()) self.on_normal_status_timeout();
            if (self.view_change_status_timeout.fired()) self.on_view_change_status_timeout();
            if (self.view_change_message_timeout.fired()) self.on_view_change_message_timeout();
            if (self.repair_timeout.fired()) self.on_repair_timeout();

            // None of the on_timeout() functions above should send a message to this replica.
            assert(self.loopback_queue == null);
        }

        /// Called by the MessageBus to deliver a message to the replica.
        pub fn on_message(self: *Self, message: *Message) void {
            assert(self.loopback_queue == null);

            log.debug("{}: on_message: view={} status={s} {}", .{
                self.replica,
                self.view,
                @tagName(self.status),
                message.header,
            });

            if (message.header.invalid()) |reason| {
                log.err("{}: on_message: invalid ({s})", .{ self.replica, reason });
                return;
            }

            // No client or replica should ever send a .reserved message.
            assert(message.header.command != .reserved);

            if (message.header.cluster != self.cluster) {
                log.warn("{}: on_message: wrong cluster (cluster must be {} not {})", .{
                    self.replica,
                    self.cluster,
                    message.header.cluster,
                });
                return;
            }

            if (!self.journal.recovered) {
                self.journal.recover();
                log.debug("{}: on_message: waiting for journal to recover", .{self.replica});
                return;
            } else {
                assert(!self.journal.recovering);
            }

            assert(message.header.replica < self.replica_count);
            switch (message.header.command) {
                .ping => self.on_ping(message),
                .pong => self.on_pong(message),
                .request => self.on_request(message),
                .prepare => self.on_prepare(message),
                .prepare_ok => self.on_prepare_ok(message),
                .commit => self.on_commit(message),
                .start_view_change => self.on_start_view_change(message),
                .do_view_change => self.on_do_view_change(message),
                .start_view => self.on_start_view(message),
                .recovery => self.on_recovery(message),
                .recovery_response => return, // TODO
                .request_start_view => self.on_request_start_view(message),
                .request_prepare => self.on_request_prepare(message),
                .request_headers => self.on_request_headers(message),
                .request_block => unreachable, // TODO
                .headers => self.on_headers(message),
                .nack_prepare => self.on_nack_prepare(message),
                // A replica should never handle misdirected messages intended for a client:
                .eviction, .reply => {
                    log.warn("{}: on_message: ignoring misdirected {s} message", .{
                        self.replica,
                        @tagName(message.header.command),
                    });
                    return;
                },
                .block => unreachable, // TODO
                .reserved => unreachable,
            }

            if (self.loopback_queue) |loopback_message| {
                log.err("{}: on_message: on_{s}() queued a {s} loopback message with no flush", .{
                    self.replica,
                    @tagName(message.header.command),
                    @tagName(loopback_message.header.command),
                });
            }

            // Any message handlers that loopback must take responsibility for the flush.
            assert(self.loopback_queue == null);
        }

        fn on_ping(self: *Self, message: *const Message) void {
            if (self.status != .normal and self.status != .view_change) return;

            assert(self.status == .normal or self.status == .view_change);

            // TODO Drop pings that were not addressed to us.

            var pong = Header{
                .command = .pong,
                .cluster = self.cluster,
                .replica = self.replica,
                .view = self.view,
            };

            if (message.header.client > 0) {
                assert(message.header.replica == 0);

                // We must only ever send our view number to a client via a pong message if we are
                // in normal status. Otherwise, we may be partitioned from the cluster with a newer
                // view number, leak this to the client, which would then pass this to the cluster
                // in subsequent client requests, which would then ignore these client requests with
                // a newer view number, locking out the client. The principle here is that we must
                // never send view numbers for views that have not yet started.
                if (self.status == .normal) {
                    self.send_header_to_client(message.header.client, pong);
                }
            } else if (message.header.replica == self.replica) {
                log.warn("{}: on_ping: ignoring (self)", .{self.replica});
            } else {
                // Copy the ping's monotonic timestamp to our pong and add our wall clock sample:
                pong.op = message.header.op;
                pong.offset = @bitCast(u64, self.clock.realtime());
                self.send_header_to_replica(message.header.replica, pong);
            }
        }

        fn on_pong(self: *Self, message: *const Message) void {
            if (message.header.client > 0) return;
            if (message.header.replica == self.replica) return;

            const m0 = message.header.op;
            const t1 = @bitCast(i64, message.header.offset);
            const m2 = self.clock.monotonic();

            self.clock.learn(message.header.replica, m0, t1, m2);
        }

        /// The primary advances op-number, adds the request to the end of the log, and updates the
        /// information for this client in the client-table to contain the new request number, s.
        /// Then it sends a ⟨PREPARE v, m, n, k⟩ message to the other replicas, where v is the current
        /// view-number, m is the message it received from the client, n is the op-number it assigned to
        /// the request, and k is the commit-number.
        fn on_request(self: *Self, message: *Message) void {
            if (self.ignore_request_message(message)) return;

            assert(self.status == .normal);
            assert(self.leader());
            assert(self.commit_min == self.commit_max);
            assert(self.commit_max + self.pipeline.count == self.op);

            assert(message.header.command == .request);
            assert(message.header.view <= self.view); // The client's view may be behind ours.

            const realtime = self.clock.realtime_synchronized() orelse {
                log.err("{}: on_request: dropping (clock not synchronized)", .{self.replica});
                return;
            };

            log.debug("{}: on_request: request {}", .{ self.replica, message.header.checksum });

            self.state_machine.prepare(
                realtime,
                message.header.operation.cast(StateMachine),
                message.body(),
            );

            var latest_entry = self.journal.entry_for_op_exact(self.op).?;
            message.header.parent = latest_entry.checksum;
            message.header.context = message.header.checksum;
            message.header.view = self.view;
            message.header.op = self.op + 1;
            message.header.commit = self.commit_max;
            message.header.offset = Journal.next_offset(latest_entry);
            message.header.replica = self.replica;
            message.header.command = .prepare;

            message.header.set_checksum_body(message.body());
            message.header.set_checksum();

            log.debug("{}: on_request: prepare {}", .{ self.replica, message.header.checksum });

            self.pipeline.push_assume_capacity(.{ .message = message.ref() });
            assert(self.pipeline.count >= 1);

            if (self.pipeline.count == 1) {
                // This is the only prepare in the pipeline, start the timeout:
                assert(!self.prepare_timeout.ticking);
                self.prepare_timeout.start();
            } else {
                // Do not restart the prepare timeout as it is already ticking for another prepare.
                assert(self.prepare_timeout.ticking);
            }

            self.on_prepare(message);

            // We expect `on_prepare()` to increment `self.op` to match the leader's latest prepare:
            // This is critical to ensure that pipelined prepares do not receive the same op number.
            assert(self.op == message.header.op);
        }

        /// Replication is simple, with a single code path for the leader and followers.
        ///
        /// The leader starts by sending a prepare message to itself.
        ///
        /// Each replica (including the leader) then forwards this prepare message to the next replica
        /// in the configuration, in parallel to writing to its own journal, closing the circle until
        /// the next replica is back to the leader, in which case the replica does not forward.
        ///
        /// This keeps the leader's outgoing bandwidth limited (one-for-one) to incoming bandwidth,
        /// since the leader need only replicate to the next replica. Otherwise, the leader would need
        /// to replicate to multiple followers, dividing available bandwidth.
        ///
        /// This does not impact latency, since with Flexible Paxos we need only one remote prepare_ok.
        /// It is ideal if this synchronous replication to one remote replica is to the next replica,
        /// since that is the replica next in line to be leader, which will need to be up-to-date before
        /// it can start the next view.
        ///
        /// At the same time, asynchronous replication keeps going, so that if our local disk is slow,
        /// then any latency spike will be masked by more remote prepare_ok messages as they come in.
        /// This gives automatic tail latency tolerance for storage latency spikes.
        ///
        /// The remaining problem then is tail latency tolerance for network latency spikes.
        /// If the next replica is down or partitioned, then the leader's prepare timeout will fire,
        /// and the leader will resend but to another replica, until it receives enough prepare_ok's.
        fn on_prepare(self: *Self, message: *Message) void {
            self.view_jump(message.header);

            if (self.is_repair(message)) {
                log.debug("{}: on_prepare: ignoring (repair)", .{self.replica});
                self.on_repair(message);
                return;
            }

            if (self.status != .normal) {
                log.debug("{}: on_prepare: ignoring ({})", .{ self.replica, self.status });
                return;
            }

            if (message.header.view < self.view) {
                log.debug("{}: on_prepare: ignoring (older view)", .{self.replica});
                return;
            }

            if (message.header.view > self.view) {
                log.debug("{}: on_prepare: ignoring (newer view)", .{self.replica});
                return;
            }

            assert(self.status == .normal);
            assert(message.header.view == self.view);
            assert(self.leader() or self.follower());
            assert(message.header.replica == self.leader_index(message.header.view));
            assert(message.header.op > self.op);
            assert(message.header.op > self.commit_min);

            if (self.follower()) self.normal_status_timeout.reset();

            if (message.header.op > self.op + 1) {
                log.debug("{}: on_prepare: newer op", .{self.replica});
                self.jump_to_newer_op_in_normal_status(message.header);
            }

            if (self.journal.previous_entry(message.header)) |previous| {
                // Any previous entry may be a whole journal's worth of ops behind due to wrapping.
                // We therefore do not do any further op, offset or checksum assertions beyond this:
                self.panic_if_hash_chain_would_break_in_the_same_view(previous, message.header);
            }

            // We must advance our op and set the header as dirty before replicating and journalling.
            // The leader needs this before its journal is outrun by any prepare_ok quorum:
            log.debug("{}: on_prepare: advancing: op={}..{} checksum={}..{}", .{
                self.replica,
                self.op,
                message.header.op,
                message.header.parent,
                message.header.checksum,
            });
            assert(message.header.op == self.op + 1);
            self.op = message.header.op;
            self.journal.set_entry_as_dirty(message.header);

            self.replicate(message);
            self.append(message);

            if (self.follower()) {
                // A prepare may already be committed if requested by repair() so take the max:
                self.commit_ops(std.math.max(message.header.commit, self.commit_max));
                assert(self.commit_max >= message.header.commit);
            }
        }

        fn on_prepare_ok(self: *Self, message: *Message) void {
            if (self.ignore_prepare_ok(message)) return;

            assert(self.status == .normal);
            assert(message.header.view == self.view);
            assert(self.leader());

            const prepare = self.pipeline_prepare_for_prepare_ok(message) orelse return;

            assert(prepare.message.header.checksum == message.header.context);
            assert(prepare.message.header.op >= self.commit_max + 1);
            assert(prepare.message.header.op <= self.commit_max + self.pipeline.count);
            assert(prepare.message.header.op <= self.op);

            // Wait until we have `f + 1` prepare_ok messages (including ourself) for quorum:
            const threshold = self.quorum_replication;

            const count = self.count_message_and_receive_quorum_exactly_once(
                &prepare.ok_from_all_replicas,
                message,
                threshold,
            ) orelse return;

            assert(count == threshold);
            assert(!prepare.ok_quorum_received);
            prepare.ok_quorum_received = true;

            log.debug("{}: on_prepare_ok: quorum received, context={}", .{
                self.replica,
                prepare.message.header.checksum,
            });

            self.commit_pipeline();
        }

        /// Known issue:
        /// TODO The leader should stand down if it sees too many retries in on_prepare_timeout().
        /// It's possible for the network to be one-way partitioned so that followers don't see the
        /// leader as down, but neither can the leader hear from the followers.
        fn on_commit(self: *Self, message: *const Message) void {
            self.view_jump(message.header);

            if (self.status != .normal) {
                log.debug("{}: on_commit: ignoring ({})", .{ self.replica, self.status });
                return;
            }

            if (message.header.view < self.view) {
                log.debug("{}: on_commit: ignoring (older view)", .{self.replica});
                return;
            }

            if (message.header.view > self.view) {
                log.debug("{}: on_commit: ignoring (newer view)", .{self.replica});
                return;
            }

            if (self.leader()) {
                log.warn("{}: on_commit: ignoring (leader)", .{self.replica});
                return;
            }

            assert(self.status == .normal);
            assert(self.follower());
            assert(message.header.view == self.view);
            assert(message.header.replica == self.leader_index(message.header.view));

            // We may not always have the latest commit entry but if we do our checksum must match:
            if (self.journal.entry_for_op_exact(message.header.commit)) |commit_entry| {
                if (commit_entry.checksum == message.header.context) {
                    log.debug("{}: on_commit: checksum verified", .{self.replica});
                } else if (self.valid_hash_chain("on_commit")) {
                    @panic("commit checksum verification failed");
                } else {
                    // We may still be repairing after receiving the start_view message.
                    log.debug("{}: on_commit: skipping checksum verification", .{self.replica});
                }
            }

            self.normal_status_timeout.reset();

            self.commit_ops(message.header.commit);
        }

        fn on_repair(self: *Self, message: *Message) void {
            assert(message.header.command == .prepare);

            if (self.status != .normal and self.status != .view_change) {
                log.debug("{}: on_repair: ignoring ({})", .{ self.replica, self.status });
                return;
            }

            if (message.header.view > self.view) {
                log.debug("{}: on_repair: ignoring (newer view)", .{self.replica});
                return;
            }

            if (self.status == .view_change and message.header.view == self.view) {
                log.debug("{}: on_repair: ignoring (view started)", .{self.replica});
                return;
            }

            if (self.status == .view_change and self.leader_index(self.view) != self.replica) {
                log.debug("{}: on_repair: ignoring (view change, follower)", .{self.replica});
                return;
            }

            if (self.status == .view_change and !self.do_view_change_quorum) {
                log.debug("{}: on_repair: ignoring (view change, waiting for quorum)", .{self.replica});
                return;
            }

            if (message.header.op > self.op) {
                assert(message.header.view < self.view);
                log.debug("{}: on_repair: ignoring (would advance self.op)", .{self.replica});
                return;
            }

            assert(self.status == .normal or self.status == .view_change);
            assert(self.repairs_allowed());
            assert(message.header.view <= self.view);
            assert(message.header.op <= self.op); // Repairs may never advance `self.op`.

            if (self.journal.has_clean(message.header)) {
                log.debug("{}: on_repair: ignoring (duplicate)", .{self.replica});
                self.send_prepare_ok(message.header);
                defer self.flush_loopback_queue();
                return;
            }

            if (self.repair_header(message.header)) {
                assert(self.journal.has_dirty(message.header));

                if (self.nack_prepare_op) |nack_prepare_op| {
                    if (nack_prepare_op == message.header.op) {
                        log.debug("{}: on_repair: repairing uncommitted op={}", .{
                            self.replica,
                            message.header.op,
                        });
                        self.reset_quorum_nack_prepare();
                    }
                }

                log.debug("{}: on_repair: repairing journal", .{self.replica});
                self.write_prepare(message, .repair);
            }
        }

        fn on_start_view_change(self: *Self, message: *Message) void {
            if (self.ignore_view_change_message(message)) return;

            assert(self.status == .normal or self.status == .view_change);
            assert(message.header.view >= self.view);
            assert(message.header.replica != self.replica);

            self.view_jump(message.header);

            assert(self.status == .view_change);
            assert(message.header.view == self.view);

<<<<<<< HEAD
            if (self.leader_index(self.view) == self.replica) {
                // If we are the leader of the new view, then wait until we have a message to send a
                // do_view_change message to ourself. The on_do_view_change() handler will panic if
                // we received a start_view_change quorum without a do_view_change to ourself.
                if (self.message_bus.get_message()) |available| {
                    self.message_bus.unref(available);
                } else {
                    log.err("{}: on_start_view_change: waiting for message for do_view_change", .{
                        self.replica,
                    });
                    return;
                }
            }

=======
>>>>>>> 162038d7
            // Wait until we have `f` messages (excluding ourself) for quorum:
            assert(self.replica_count > 1);
            const threshold = self.quorum_view_change - 1;

            const count = self.count_message_and_receive_quorum_exactly_once(
                &self.start_view_change_from_other_replicas,
                message,
                threshold,
            ) orelse return;

            assert(count == threshold);
            assert(!self.start_view_change_from_other_replicas.isSet(self.replica));
            log.debug("{}: on_start_view_change: view={} quorum received", .{
                self.replica,
                self.view,
            });

            assert(!self.start_view_change_quorum);
            assert(!self.do_view_change_quorum);
            self.start_view_change_quorum = true;

            // When replica i receives start_view_change messages for its view from f other replicas,
            // it sends a ⟨do_view_change v, l, v’, n, k, i⟩ message to the node that will be the
            // primary in the new view. Here v is its view, l is its log, v′ is the view number of the
            // latest view in which its status was normal, n is the op number, and k is the commit
            // number.
            self.send_do_view_change();
            defer self.flush_loopback_queue();
        }

        /// When the new primary receives f + 1 do_view_change messages from different replicas
        /// (including itself), it sets its view number to that in the messages and selects as the
        /// new log the one contained in the message with the largest v′; if several messages have
        /// the same v′ it selects the one among them with the largest n. It sets its op number to
        /// that of the topmost entry in the new log, sets its commit number to the largest such
        /// number it received in the do_view_change messages, changes its status to normal, and
        /// informs the other replicas of the completion of the view change by sending
        /// ⟨start_view v, l, n, k⟩ messages to the other replicas, where l is the new log, n is the
        /// op number, and k is the commit number.
        fn on_do_view_change(self: *Self, message: *Message) void {
            if (self.ignore_view_change_message(message)) return;

            assert(self.status == .normal or self.status == .view_change);
            assert(message.header.view >= self.view);
            assert(self.leader_index(message.header.view) == self.replica);

            self.view_jump(message.header);

            assert(self.status == .view_change);
            assert(message.header.view == self.view);

            // We may receive a `do_view_change` quorum from other replicas, which already have a
            // `start_view_change_quorum`, before we receive a `start_view_change_quorum`:
            if (!self.start_view_change_quorum) {
                log.debug("{}: on_do_view_change: waiting for start_view_change quorum", .{
                    self.replica,
                });
                return;
            }

            // Wait until we have `f + 1` messages (including ourself) for quorum:
            assert(self.replica_count > 1);
            const threshold = self.quorum_view_change;

            const count = self.reference_message_and_receive_quorum_exactly_once(
                &self.do_view_change_from_all_replicas,
                message,
                threshold,
            ) orelse return;

            assert(count == threshold);
            assert(self.do_view_change_from_all_replicas[self.replica] != null);
            log.debug("{}: on_do_view_change: view={} quorum received", .{
                self.replica,
                self.view,
            });

            var v: ?u32 = null;
            var k: ?u64 = null;
            var latest = Header.reserved();

            for (self.do_view_change_from_all_replicas) |received, replica| {
                if (received) |m| {
                    assert(m.header.command == .do_view_change);
                    assert(m.header.cluster == self.cluster);
                    assert(m.header.replica == replica);
                    assert(m.header.view == self.view);

                    // The latest normal view experienced by this replica:
                    // This may be higher than the view in any of the prepare headers.
                    var replica_view_normal = @intCast(u32, m.header.offset);
                    assert(replica_view_normal < m.header.view);

                    var replica_latest = Header.reserved();
                    set_latest_op(self.message_body_as_headers(m), &replica_latest);
                    assert(replica_latest.op == m.header.op);

                    log.debug(
                        "{}: on_do_view_change: replica={} v'={} op={} commit={} latest={}",
                        .{
                            self.replica,
                            m.header.replica,
                            replica_view_normal,
                            m.header.op,
                            m.header.commit,
                            replica_latest,
                        },
                    );

                    if (v == null or replica_view_normal > v.?) {
                        v = replica_view_normal;
                        latest = replica_latest;
                    } else if (replica_view_normal == v.? and replica_latest.op > latest.op) {
                        v = replica_view_normal;
                        latest = replica_latest;
                    }

                    if (k == null or m.header.commit > k.?) k = m.header.commit;
                }
            }

            self.set_latest_op_and_k(&latest, k.?, "on_do_view_change");

            // Now that we have the latest op in place, repair any other headers:
            for (self.do_view_change_from_all_replicas) |received| {
                if (received) |m| {
                    for (self.message_body_as_headers(m)) |*h| {
                        _ = self.repair_header(h);
                    }
                }
            }

            // Verify that the repairs above have not replaced or advanced the latest op:
            assert(self.journal.entry_for_op_exact(self.op).?.checksum == latest.checksum);

            assert(self.start_view_change_quorum);
            assert(!self.do_view_change_quorum);
            self.do_view_change_quorum = true;

            self.discard_uncommitted_headers();
            assert(self.op >= self.commit_max);
            assert(self.journal.entry_for_op_exact(self.op) != null);

            // Start repairs according to the CTRL protocol:
            assert(!self.repair_timeout.ticking);
            self.repair_timeout.start();
            self.repair();
        }

        /// When other replicas receive the start_view message, they replace their log with the one
        /// in the message, set their op number to that of the latest entry in the log, set their
        /// view number to the view number in the message, change their status to normal, and update
        /// the information in their client table. If there are non-committed operations in the log,
        /// they send a ⟨prepare_ok v, n, i⟩ message to the primary; here n is the op-number. Then
        /// they execute all operations known to be committed that they haven’t executed previously,
        /// advance their commit number, and update the information in their client table.
        fn on_start_view(self: *Self, message: *const Message) void {
            if (self.ignore_view_change_message(message)) return;

            assert(self.status == .view_change or self.status == .normal);
            assert(message.header.view >= self.view);
            assert(message.header.replica != self.replica);
            assert(message.header.replica == self.leader_index(message.header.view));

            self.view_jump(message.header);

            assert(self.status == .view_change);
            assert(message.header.view == self.view);

            var latest = Header.reserved();
            set_latest_op(self.message_body_as_headers(message), &latest);
            assert(latest.op == message.header.op);

            self.set_latest_op_and_k(&latest, message.header.commit, "on_start_view");

            // Now that we have the latest op in place, repair any other headers:
            for (self.message_body_as_headers(message)) |*h| {
                _ = self.repair_header(h);
            }

            // Verify that the repairs above have not replaced or advanced the latest op:
            assert(self.journal.entry_for_op_exact(self.op).?.checksum == latest.checksum);

            if (self.status == .view_change) {
                self.transition_to_normal_status(message.header.view);
                self.send_prepare_oks_after_view_change();
            }

            assert(self.status == .normal);
            assert(message.header.view == self.view);
            assert(self.follower());

            self.commit_ops(self.commit_max);

            self.repair();
        }

        fn on_request_start_view(self: *Self, message: *const Message) void {
            if (self.ignore_repair_message(message)) return;

            assert(self.status == .normal);
            assert(message.header.view == self.view);
            assert(message.header.replica != self.replica);
            assert(self.leader());

<<<<<<< HEAD
            const start_view = self.create_view_change_message(.start_view) orelse {
                log.err("{}: on_request_start_view: dropping start_view, no message available", .{
                    self.replica,
                });
                return;
            };
=======
            const start_view = self.create_view_change_message(.start_view);
>>>>>>> 162038d7
            defer self.message_bus.unref(start_view);

            assert(start_view.references == 1);
            assert(start_view.header.command == .start_view);
            assert(start_view.header.view == self.view);
            assert(start_view.header.op == self.op);
            assert(start_view.header.commit == self.commit_max);

            self.send_message_to_replica(message.header.replica, start_view);
        }

        /// TODO This is a work in progress (out of scope for the bounty)
        fn on_recovery(self: *Self, message: *const Message) void {
            if (self.status != .normal) {
                log.debug("{}: on_recovery: ignoring ({})", .{ self.replica, self.status });
                return;
            }

            if (message.header.replica == self.replica) {
                log.warn("{}: on_recovery: ignoring (self)", .{self.replica});
                return;
            }

<<<<<<< HEAD
            const response = self.message_bus.get_message() orelse {
                log.err("{}: on_recovery: ignoring (waiting for message)", .{self.replica});
                return;
            };
=======
            const response = self.message_bus.get_message();
>>>>>>> 162038d7
            defer self.message_bus.unref(response);

            response.header.* = .{
                .command = .recovery_response,
                .cluster = self.cluster,
                .context = message.header.context,
                .replica = self.replica,
                .view = self.view,
                .op = self.op,
                .commit = self.commit_max,
            };

            const count_max = 8; // The number of prepare headers to include in the body.

            const size_max = @sizeOf(Header) * std.math.min(
                std.math.max(@divFloor(response.buffer.len, @sizeOf(Header)), 2),
                1 + count_max,
            );
            assert(size_max > @sizeOf(Header));

            const count = self.journal.copy_latest_headers_between(
                0,
                self.op,
                std.mem.bytesAsSlice(Header, response.buffer[@sizeOf(Header)..size_max]),
            );

            // We expect that self.op always exists.
            assert(count > 0);

            response.header.size = @intCast(u32, @sizeOf(Header) + @sizeOf(Header) * count);

            response.header.set_checksum_body(response.body());
            response.header.set_checksum();

            assert(self.status == .normal);
            // The checksum for a recovery message is deterministic, and cannot be used as a nonce:
            assert(response.header.context != message.header.checksum);

            self.send_message_to_replica(message.header.replica, response);
        }

        /// TODO This is a work in progress (out of scope for the bounty)
        fn on_recovery_response(self: *Self, message: *Message) void {
            _ = self;
            _ = message;
        }

        fn on_request_prepare(self: *Self, message: *const Message) void {
            if (self.ignore_repair_message(message)) return;

            assert(self.status == .normal or self.status == .view_change);
            assert(message.header.view == self.view);
            assert(message.header.replica != self.replica);

            const op = message.header.op;
            var checksum: ?u128 = message.header.context;
            if (self.leader_index(self.view) == self.replica and checksum.? == 0) checksum = null;

            if (self.journal.entry_for_op_exact_with_checksum(op, checksum)) |entry| {
                assert(entry.op == op);
                assert(checksum == null or entry.checksum == checksum.?);

                if (!self.journal.dirty.bit(op)) {
                    assert(!self.journal.faulty.bit(op));

                    log.debug("{}: on_request_prepare: op={} checksum={} reading", .{
                        self.replica,
                        op,
                        checksum,
                    });

                    // TODO Do not reissue the read if we are already reading in order to send to
                    // this particular destination replica.

                    self.journal.read_prepare(
                        on_request_prepare_read,
                        op,
                        entry.checksum,
                        message.header.replica,
                    );

                    // We have guaranteed the prepare and our copy is clean (not safe to nack).
                    return;
                } else if (self.journal.faulty.bit(op)) {
                    log.debug("{}: on_request_prepare: op={} checksum={} faulty", .{
                        self.replica,
                        op,
                        checksum,
                    });

                    // We have gauranteed the prepare but our copy is faulty (not safe to nack).
                    return;
                }

                // We know of the prepare but we have yet to write or guarantee it (safe to nack).
                // Continue through below...
            }

            if (self.status == .view_change) {
                assert(message.header.replica == self.leader_index(self.view));
                assert(checksum != null);
                if (self.journal.entry_for_op_exact_with_checksum(op, checksum) != null) {
                    assert(self.journal.dirty.bit(op) and !self.journal.faulty.bit(op));
                }

                log.debug("{}: on_request_prepare: op={} checksum={} nacking", .{
                    self.replica,
                    op,
                    checksum,
                });

                self.send_header_to_replica(message.header.replica, .{
                    .command = .nack_prepare,
                    .context = checksum.?,
                    .cluster = self.cluster,
                    .replica = self.replica,
                    .view = self.view,
                    .op = op,
                });
            }
        }

        fn on_request_prepare_read(self: *Self, prepare: ?*Message, destination_replica: ?u8) void {
            const message = prepare orelse {
                log.debug("{}: on_request_prepare_read: prepare=null", .{self.replica});
                return;
            };

            log.debug("{}: on_request_prepare_read: op={} checksum={} sending to replica={}", .{
                self.replica,
                message.header.op,
                message.header.checksum,
                destination_replica.?,
            });

            assert(destination_replica.? != self.replica);
            self.send_message_to_replica(destination_replica.?, message);
        }

        fn on_request_headers(self: *Self, message: *const Message) void {
            if (self.ignore_repair_message(message)) return;

            assert(self.status == .normal or self.status == .view_change);
            assert(message.header.view == self.view);
            assert(message.header.replica != self.replica);

<<<<<<< HEAD
            const response = self.message_bus.get_message() orelse {
                log.err("{}: on_request_headers: ignoring (op={}..{}, no message available)", .{
                    self.replica,
                    message.header.commit,
                    message.header.op,
                });
                return;
            };
=======
            const response = self.message_bus.get_message();
>>>>>>> 162038d7
            defer self.message_bus.unref(response);

            response.header.* = .{
                .command = .headers,
                // We echo the context back to the replica so that they can match up our response:
                .context = message.header.context,
                .cluster = self.cluster,
                .replica = self.replica,
                .view = self.view,
            };

            const op_min = message.header.commit;
            const op_max = message.header.op;
            assert(op_max >= op_min);

            // We must add 1 because op_max and op_min are both inclusive:
            const count_max = @intCast(u32, std.math.min(64, op_max - op_min + 1));
            assert(count_max > 0);

            const size_max = @sizeOf(Header) * std.math.min(
                std.math.max(@divFloor(message.buffer.len, @sizeOf(Header)), 2),
                1 + count_max,
            );
            assert(size_max > @sizeOf(Header));

            const count = self.journal.copy_latest_headers_between(
                op_min,
                op_max,
                std.mem.bytesAsSlice(Header, response.buffer[@sizeOf(Header)..size_max]),
            );

            if (count == 0) {
                log.debug("{}: on_request_headers: ignoring (op={}..{}, no headers)", .{
                    self.replica,
                    op_min,
                    op_max,
                });
                return;
            }

            response.header.size = @intCast(u32, @sizeOf(Header) + @sizeOf(Header) * count);

            response.header.set_checksum_body(response.body());
            response.header.set_checksum();

            self.send_message_to_replica(message.header.replica, response);
        }

        fn on_nack_prepare(self: *Self, message: *Message) void {
            if (self.ignore_repair_message(message)) return;

            assert(self.status == .view_change);
            assert(message.header.view == self.view);
            assert(message.header.replica != self.replica);
            assert(self.leader_index(self.view) == self.replica);
            assert(self.do_view_change_quorum);
            assert(self.repairs_allowed());

            if (self.nack_prepare_op == null) {
                log.debug("{}: on_nack_prepare: ignoring (no longer expected)", .{self.replica});
                return;
            }

            const op = self.nack_prepare_op.?;
            const checksum = self.journal.entry_for_op_exact(op).?.checksum;

            if (message.header.op != op) {
                log.debug("{}: on_nack_prepare: ignoring (repairing another op)", .{self.replica});
                return;
            }

            if (message.header.context != checksum) {
                log.debug("{}: on_nack_prepare: ignoring (repairing another checksum)", .{
                    self.replica,
                });
                return;
            }

            // Followers may not send a `nack_prepare` for a different checksum:
            // However our op may change in between sending the request and getting the nack.
            assert(message.header.op == op);
            assert(message.header.context == checksum);

            // Here are what our nack quorums look like, if we know our op is faulty:
            // These are for various replication quorums under Flexible Paxos.
            // We need to have enough nacks to guarantee that `quorum_replication` was not reached,
            // because if the replication quorum was reached, then it may have been committed.
            // We add `1` in each case because our op is faulty and may have been counted.
            //
            // replica_count=2 - quorum_replication=2 + 1 = 0 + 1 = 1 nacks required
            // replica_count=3 - quorum_replication=2 + 1 = 1 + 1 = 2 nacks required
            // replica_count=4 - quorum_replication=2 + 1 = 2 + 1 = 3 nacks required
            // replica_count=4 - quorum_replication=3 + 1 = 1 + 1 = 2 nacks required
            // replica_count=5 - quorum_replication=2 + 1 = 3 + 1 = 4 nacks required
            // replica_count=5 - quorum_replication=3 + 1 = 2 + 1 = 3 nacks required
            //
            // Otherwise, if we know we do not have the op, then we can exclude ourselves.
            assert(self.replica_count > 1);

            const threshold = if (self.journal.faulty.bit(op))
                self.replica_count - self.quorum_replication + 1
            else
                self.replica_count - self.quorum_replication;

            if (threshold == 0) {
                assert(self.replica_count == 2);
                assert(!self.journal.faulty.bit(op));

                // This is a special case for a cluster-of-two, handled in `repair_prepare()`.
                log.debug("{}: on_nack_prepare: ignoring (cluster-of-two, not faulty)", .{
                    self.replica,
                });
                return;
            }

            log.debug("{}: on_nack_prepare: quorum_replication={} threshold={}", .{
                self.replica,
                self.quorum_replication,
                threshold,
            });

            // We should never expect to receive a nack from ourselves:
            // Detect if we ever set `threshold` to `quorum_view_change` for a cluster-of-two again.
            assert(threshold < self.replica_count);

            // Wait until we have `threshold` messages for quorum:
            const count = self.count_message_and_receive_quorum_exactly_once(
                &self.nack_prepare_from_other_replicas,
                message,
                threshold,
            ) orelse return;

            assert(count == threshold);
            assert(!self.nack_prepare_from_other_replicas.isSet(self.replica));
            log.debug("{}: on_nack_prepare: quorum received", .{self.replica});

            self.discard_uncommitted_ops_from(op, checksum);
            self.reset_quorum_nack_prepare();
            self.repair();
        }

        fn on_headers(self: *Self, message: *const Message) void {
            if (self.ignore_repair_message(message)) return;

            assert(self.status == .normal or self.status == .view_change);
            assert(message.header.view == self.view);
            assert(message.header.replica != self.replica);

            // We expect at least one header in the body, or otherwise no response to our request.
            assert(message.header.size > @sizeOf(Header));

            var op_min: ?u64 = null;
            var op_max: ?u64 = null;
            for (self.message_body_as_headers(message)) |*h| {
                if (op_min == null or h.op < op_min.?) op_min = h.op;
                if (op_max == null or h.op > op_max.?) op_max = h.op;
                _ = self.repair_header(h);
            }
            assert(op_max.? >= op_min.?);

            self.repair();
        }

        fn on_ping_timeout(self: *Self) void {
            self.ping_timeout.reset();

            // TODO We may want to ping for connectivity during a view change.
            assert(self.status == .normal);
            assert(self.leader() or self.follower());

            var ping = Header{
                .command = .ping,
                .cluster = self.cluster,
                .replica = self.replica,
                .view = self.view,
                .op = self.clock.monotonic(),
            };

            self.send_header_to_other_replicas(ping);
        }

        fn on_prepare_timeout(self: *Self) void {
            // We will decide below whether to reset or backoff the timeout.
            assert(self.status == .normal);
            assert(self.leader());

            const prepare = self.pipeline.head_ptr().?;
            assert(prepare.message.header.command == .prepare);

            if (prepare.ok_quorum_received) {
                self.prepare_timeout.reset();

                // We were unable to commit at the time because we were waiting for a message.
                log.debug("{}: on_prepare_timeout: quorum already received, retrying commit", .{
                    self.replica,
                });
                self.commit_pipeline();
                return;
            }

            // The list of remote replicas yet to send a prepare_ok:
            var waiting: [config.replicas_max]u8 = undefined;
            var waiting_len: usize = 0;
            var ok_from_all_replicas_iterator = prepare.ok_from_all_replicas.iterator(.{
                .kind = .unset,
            });
            while (ok_from_all_replicas_iterator.next()) |replica| {
                // Ensure we don't wait for replicas that don't exist.
                // The bits between `replica_count` and `replicas_max` are always unset,
                // since they don't actually represent replicas.
                if (replica == self.replica_count) {
                    assert(self.replica_count < config.replicas_max);
                    break;
                }
                assert(replica < self.replica_count);

                if (replica != self.replica) {
                    waiting[waiting_len] = @intCast(u8, replica);
                    waiting_len += 1;
                }
            } else {
                assert(self.replica_count == config.replicas_max);
            }

            if (waiting_len == 0) {
                self.prepare_timeout.reset();

                log.debug("{}: on_prepare_timeout: waiting for journal", .{self.replica});
                assert(!prepare.ok_from_all_replicas.isSet(self.replica));

                // We may be slow and waiting for the write to complete.
                //
                // We may even have maxed out our IO depth and been unable to initiate the write,
                // which can happen if `config.pipeline_max` exceeds `config.io_depth_write`.
                // This can lead to deadlock for a cluster of one or two (if we do not retry here),
                // since there is no other way for the leader to repair the dirty op because no
                // other replica has it.
                //
                // Retry the write through `on_repair()` which will work out which is which.
                // We do expect that the op would have been run through `on_prepare()` already.
                assert(prepare.message.header.op <= self.op);
                self.on_repair(prepare.message);

                return;
            }

            self.prepare_timeout.backoff(self.prng.random());

            assert(waiting_len <= self.replica_count);
            for (waiting[0..waiting_len]) |replica| {
                assert(replica < self.replica_count);

                log.debug("{}: on_prepare_timeout: waiting for replica {}", .{
                    self.replica,
                    replica,
                });
            }

            // Cycle through the list to reach live replicas and get around partitions:
            // We do not assert `prepare_timeout.attempts > 0` since the counter may wrap back to 0.
            const replica = waiting[self.prepare_timeout.attempts % waiting_len];
            assert(replica != self.replica);

            log.debug("{}: on_prepare_timeout: replicating to replica {}", .{ self.replica, replica });
            self.send_message_to_replica(replica, prepare.message);
        }

        fn on_commit_timeout(self: *Self) void {
            self.commit_timeout.reset();

            assert(self.status == .normal);
            assert(self.leader());
            assert(self.commit_min == self.commit_max);

            // TODO Snapshots: Use snapshot checksum if commit is no longer in journal.
            const latest_committed_entry = self.journal.entry_for_op_exact(self.commit_max).?;

            self.send_header_to_other_replicas(.{
                .command = .commit,
                .context = latest_committed_entry.checksum,
                .cluster = self.cluster,
                .replica = self.replica,
                .view = self.view,
                .commit = self.commit_max,
            });
        }

        fn on_normal_status_timeout(self: *Self) void {
            assert(self.status == .normal);
            assert(self.follower());
            self.transition_to_view_change_status(self.view + 1);
        }

        fn on_view_change_status_timeout(self: *Self) void {
            assert(self.status == .view_change);
            self.transition_to_view_change_status(self.view + 1);
        }

        fn on_view_change_message_timeout(self: *Self) void {
            self.view_change_message_timeout.reset();
            assert(self.status == .view_change);

            // Keep sending `start_view_change` messages:
            // We may have a `start_view_change_quorum` but other replicas may not.
            // However, the leader may stop sending once it has a `do_view_change_quorum`.
            if (!self.do_view_change_quorum) self.send_start_view_change();

            // It is critical that a `do_view_change` message implies a `start_view_change_quorum`:
            if (self.start_view_change_quorum) {
                // The leader need not retry to send a `do_view_change` message to itself:
                // We assume the MessageBus will not drop messages sent by a replica to itself.
                if (self.leader_index(self.view) != self.replica) self.send_do_view_change();
            }
        }

        fn on_repair_timeout(self: *Self) void {
            assert(self.status == .normal or self.status == .view_change);
            self.repair();
        }

        fn reference_message_and_receive_quorum_exactly_once(
            self: *Self,
            messages: *QuorumMessages,
            message: *Message,
            threshold: u32,
        ) ?usize {
            assert(threshold >= 1);
            assert(threshold <= self.replica_count);

            assert(messages.len == config.replicas_max);
            assert(message.header.cluster == self.cluster);
            assert(message.header.replica < self.replica_count);
            assert(message.header.view == self.view);
            switch (message.header.command) {
                .do_view_change => {
                    assert(self.replica_count > 1);
                    if (self.replica_count == 2) assert(threshold == 2);

                    assert(self.status == .view_change);
                    assert(self.leader_index(self.view) == self.replica);
                },
                else => unreachable,
            }

            const command: []const u8 = @tagName(message.header.command);

            // Do not allow duplicate messages to trigger multiple passes through a state transition:
            if (messages[message.header.replica]) |m| {
                // Assert that this is a duplicate message and not a different message:
                assert(m.header.command == message.header.command);
                assert(m.header.replica == message.header.replica);
                assert(m.header.view == message.header.view);
                assert(m.header.op == message.header.op);
                assert(m.header.commit == message.header.commit);
                assert(m.header.checksum_body == message.header.checksum_body);
                assert(m.header.checksum == message.header.checksum);
                log.debug("{}: on_{s}: ignoring (duplicate message)", .{ self.replica, command });
                return null;
            }

            // Record the first receipt of this message:
            assert(messages[message.header.replica] == null);
            messages[message.header.replica] = message.ref();

            // Count the number of unique messages now received:
            const count = self.count_quorum(messages, message.header.command, message.header.context);
            log.debug("{}: on_{s}: {} message(s)", .{ self.replica, command, count });

            // Wait until we have exactly `threshold` messages for quorum:
            if (count < threshold) {
                log.debug("{}: on_{s}: waiting for quorum", .{ self.replica, command });
                return null;
            }

            // This is not the first time we have had quorum, the state transition has already happened:
            if (count > threshold) {
                log.debug("{}: on_{s}: ignoring (quorum received already)", .{ self.replica, command });
                return null;
            }

            assert(count == threshold);
            return count;
        }

        fn count_message_and_receive_quorum_exactly_once(
            self: *Self,
            counter: *QuorumCounter,
            message: *Message,
            threshold: u32,
        ) ?usize {
            assert(threshold >= 1);
            assert(threshold <= self.replica_count);

            assert(QuorumCounter.bit_length == config.replicas_max);
            assert(message.header.cluster == self.cluster);
            assert(message.header.replica < self.replica_count);
            assert(message.header.view == self.view);

            switch (message.header.command) {
                .prepare_ok => {
                    if (self.replica_count <= 2) assert(threshold == self.replica_count);

                    assert(self.status == .normal);
                    assert(self.leader());
                },
                .start_view_change => {
                    assert(self.replica_count > 1);
                    if (self.replica_count == 2) assert(threshold == 1);

                    assert(self.status == .view_change);
                },
                .nack_prepare => {
                    assert(self.replica_count > 1);
                    if (self.replica_count == 2) assert(threshold >= 1);

                    assert(self.status == .view_change);
                    assert(self.leader_index(self.view) == self.replica);
                },
                else => unreachable,
            }

            const command: []const u8 = @tagName(message.header.command);

            // Do not allow duplicate messages to trigger multiple passes through a state transition:
            if (counter.isSet(message.header.replica)) {
                log.debug("{}: on_{s}: ignoring (duplicate message)", .{ self.replica, command });
                return null;
            }

            // Record the first receipt of this message:
            counter.set(message.header.replica);
            assert(counter.isSet(message.header.replica));

            // Count the number of unique messages now received:
            const count = counter.count();
            log.debug("{}: on_{s}: {} message(s)", .{ self.replica, command, count });
            assert(count <= self.replica_count);

            // Wait until we have exactly `threshold` messages for quorum:
            if (count < threshold) {
                log.debug("{}: on_{s}: waiting for quorum", .{ self.replica, command });
                return null;
            }

            // This is not the first time we have had quorum, the state transition has already happened:
            if (count > threshold) {
                log.debug("{}: on_{s}: ignoring (quorum received already)", .{ self.replica, command });
                return null;
            }

            assert(count == threshold);
            return count;
        }

        fn append(self: *Self, message: *Message) void {
            assert(self.status == .normal);
            assert(message.header.command == .prepare);
            assert(message.header.view == self.view);
            assert(message.header.op == self.op);

            log.debug("{}: append: appending to journal", .{self.replica});
            self.write_prepare(message, .append);
        }

        /// Returns whether `b` succeeds `a` by having a newer view or same view and newer op.
        fn ascending_viewstamps(
            a: *const Header,
            b: *const Header,
        ) bool {
            assert(a.command == .prepare);
            assert(b.command == .prepare);

            if (a.view < b.view) {
                // We do not assert b.op >= a.op, ops may be reordered during a view change.
                return true;
            } else if (a.view > b.view) {
                // We do not assert b.op <= a.op, ops may be reordered during a view change.
                return false;
            } else if (a.op < b.op) {
                assert(a.view == b.view);
                return true;
            } else if (a.op > b.op) {
                assert(a.view == b.view);
                return false;
            } else {
                unreachable;
            }
        }

        /// Choose a different replica each time if possible (excluding ourself).
        fn choose_any_other_replica(self: *Self) ?u8 {
            if (self.replica_count == 1) return null;

            var count: usize = 0;
            while (count < self.replica_count) : (count += 1) {
                self.choose_any_other_replica_ticks += 1;
                const replica = @mod(
                    self.replica + self.choose_any_other_replica_ticks,
                    self.replica_count,
                );
                if (replica == self.replica) continue;
                return @intCast(u8, replica);
            }
            unreachable;
        }

        /// Commit ops up to commit number `commit` (inclusive).
        /// A function which calls `commit_ops()` to set `commit_max` must first call `view_jump()`.
        /// Otherwise, we may fork the log.
        fn commit_ops(self: *Self, commit: u64) void {
            // TODO Restrict `view_change` status only to the leader purely as defense-in-depth.
            // Be careful of concurrency when doing this, as successive view changes can happen quickly.
            assert(self.status == .normal or self.status == .view_change);
            assert(self.commit_min <= self.commit_max);
            assert(self.commit_min <= self.op);
            assert(self.commit_max <= self.op or self.commit_max > self.op);
            assert(commit <= self.op or commit > self.op);

            // We have already committed this far:
            if (commit <= self.commit_min) return;

            // We must update `commit_max` even if we are already committing, otherwise we will lose
            // information that we should know, and `set_latest_op_and_k()` will catch us out:
            if (commit > self.commit_max) {
                log.debug("{}: commit_ops: advancing commit_max={}..{}", .{
                    self.replica,
                    self.commit_max,
                    commit,
                });
                self.commit_max = commit;
            }

            // Guard against multiple concurrent invocations of commit_ops():
            if (self.committing) {
                log.debug("{}: commit_ops: already committing...", .{self.replica});
                return;
            }

            // We check the hash chain before we read each op, rather than once upfront, because
            // it's possible for `commit_max` to change while we read asynchronously, after we
            // validate the hash chain.
            //
            // We therefore cannot keep committing until we reach `commit_max`. We need to verify
            // the hash chain before each read. Once verified (before the read) we can commit in the
            // callback after the read, but if we see a change we need to stop committing any
            // further ops, because `commit_max` may have been bumped and may refer to a different
            // op.

            assert(!self.committing);
            self.committing = true;

            self.commit_ops_read();
        }

        fn commit_ops_read(self: *Self) void {
            assert(self.committing);
            assert(self.status == .normal or self.status == .view_change);
            assert(self.commit_min <= self.commit_max);
            assert(self.commit_min <= self.op);

            if (!self.valid_hash_chain("commit_ops_read")) {
                self.committing = false;
                return;
            }
            assert(self.op >= self.commit_max);

            // We may receive commit numbers for ops we do not yet have (`commit_max > self.op`):
            // Even a naive state transfer may fail to correct for this.
            if (self.commit_min < self.commit_max and self.commit_min < self.op) {
                const op = self.commit_min + 1;
                const checksum = self.journal.entry_for_op_exact(op).?.checksum;
                self.journal.read_prepare(commit_ops_commit, op, checksum, null);
            } else {
                self.committing = false;
                // This is an optimization to expedite the view change before the `repair_timeout`:
                if (self.status == .view_change and self.repairs_allowed()) self.repair();
            }
        }

        fn commit_ops_commit(self: *Self, prepare: ?*Message, destination_replica: ?u8) void {
            assert(destination_replica == null);

            assert(self.committing);
            self.committing = false;

            if (prepare == null) {
                log.debug("{}: commit_ops_commit: prepare == null", .{self.replica});
                return;
            }

            if (self.status == .view_change) {
                if (self.leader_index(self.view) != self.replica) {
                    log.debug("{}: commit_ops_commit: no longer leader", .{self.replica});
                    return;
                }

                // Only the leader may commit during a view change before starting the new view.
                // Fall through if this is indeed the case.
            } else if (self.status != .normal) {
                log.debug("{}: commit_ops_commit: no longer in normal status", .{self.replica});
                return;
            }

            const op = self.commit_min + 1;

            if (prepare.?.header.op != op) {
                log.debug("{}: commit_ops_commit: op changed", .{self.replica});
                return;
            }

            if (prepare.?.header.checksum != self.journal.entry_for_op_exact(op).?.checksum) {
                log.debug("{}: commit_ops_commit: checksum changed", .{self.replica});
                return;
            }

<<<<<<< HEAD
            // TODO We can optimize this to commit into the client table reply if it exists.
            const reply = self.message_bus.get_message() orelse {
                log.err("{}: commit_ops_commit: waiting for message", .{self.replica});
                return;
            };
            defer self.message_bus.unref(reply);

            self.commit_op(prepare.?, reply);
=======
            self.commit_op(prepare.?);
>>>>>>> 162038d7

            assert(self.commit_min == op);
            assert(self.commit_min <= self.commit_max);
            assert(self.commit_min <= self.op);

            self.committing = true;
            self.commit_ops_read();
        }

        fn commit_op(self: *Self, prepare: *const Message) void {
            // TODO Can we add more checks around allowing commit_op() during a view change?
            assert(self.status == .normal or self.status == .view_change);
            assert(prepare.header.command == .prepare);
            assert(prepare.header.operation != .init);
            assert(prepare.header.op == self.commit_min + 1);
            assert(prepare.header.op <= self.op);

            // If we are a follower committing through `commit_ops()` then a view change may have
            // happened since we last checked in `commit_ops_read()`. However, this would relate to
            // subsequent ops, since by now we have already verified the hash chain for this commit.

            assert(self.journal.entry_for_op_exact(self.commit_min).?.checksum ==
                prepare.header.parent);

            log.debug("{}: commit_op: executing view={} {} op={} checksum={} ({s})", .{
                self.replica,
                self.view,
                self.leader_index(self.view) == self.replica,
                prepare.header.op,
                prepare.header.checksum,
                @tagName(prepare.header.operation.cast(StateMachine)),
            });

            const reply = self.message_bus.get_message();
            defer self.message_bus.unref(reply);

            const reply_body_size = @intCast(u32, self.state_machine.commit(
                prepare.header.client,
                prepare.header.operation.cast(StateMachine),
                prepare.buffer[@sizeOf(Header)..prepare.header.size],
                reply.buffer[@sizeOf(Header)..],
            ));

            self.commit_min += 1;
            assert(self.commit_min == prepare.header.op);
            if (self.commit_min > self.commit_max) self.commit_max = self.commit_min;

            if (self.on_change_state) |hook| hook(self);

            reply.header.* = .{
                .command = .reply,
                .operation = prepare.header.operation,
                .parent = prepare.header.context, // The prepare's context has `request.checksum`.
                .client = prepare.header.client,
                .request = prepare.header.request,
                .cluster = prepare.header.cluster,
                .replica = prepare.header.replica,
                .view = prepare.header.view,
                .op = prepare.header.op,
                .commit = prepare.header.op,
                .size = @sizeOf(Header) + reply_body_size,
            };
            assert(reply.header.offset == 0);
            assert(reply.header.epoch == 0);

            reply.header.set_checksum_body(reply.buffer[@sizeOf(Header)..reply.header.size]);
            reply.header.set_checksum();

            if (reply.header.operation == .register) {
                self.create_client_table_entry(reply);
            } else {
                self.update_client_table_entry(reply);
            }

            if (self.leader_index(self.view) == self.replica) {
                log.debug("{}: commit_op: replying to client: {}", .{ self.replica, reply.header });
                self.message_bus.send_message_to_client(reply.header.client, reply);
            }
        }

        /// Commits, frees and pops as many prepares at the head of the pipeline as have quorum.
        /// Can be called only when the pipeline has at least one prepare.
        /// Stops the prepare timeout and resets the timeouts counter if the pipeline becomes empty.
        fn commit_pipeline(self: *Self) void {
            assert(self.status == .normal);
            assert(self.leader());
            assert(self.pipeline.count > 0);

            while (self.pipeline.head_ptr()) |prepare| {
                assert(self.pipeline.count > 0);
                assert(self.commit_min == self.commit_max);
                assert(self.commit_max + self.pipeline.count == self.op);
                assert(self.commit_max + 1 == prepare.message.header.op);

                if (!prepare.ok_quorum_received) {
                    // Eventually handled by on_prepare_timeout().
                    log.debug("{}: commit_pipeline: waiting for quorum", .{self.replica});
                    return;
                }

                const count = prepare.ok_from_all_replicas.count();
                assert(count >= self.quorum_replication);
                assert(count <= self.replica_count);

<<<<<<< HEAD
                // TODO We can optimize this to commit into the client table reply if it exists.
                const reply = self.message_bus.get_message() orelse {
                    // Eventually handled by on_prepare_timeout().
                    log.err("{}: commit_pipeline: waiting for message", .{self.replica});
                    return;
                };
                defer self.message_bus.unref(reply);

                self.commit_op(prepare.message, reply);
=======
                self.commit_op(prepare.message);
>>>>>>> 162038d7

                assert(self.commit_min == self.commit_max);
                assert(self.commit_max == prepare.message.header.op);

                self.message_bus.unref(prepare.message);
                assert(self.pipeline.pop() != null);
            }

            assert(self.prepare_timeout.ticking);

            if (self.pipeline.count == 0) self.prepare_timeout.stop();
        }

        fn count_quorum(
            self: *Self,
            messages: *QuorumMessages,
            command: Command,
            context: u128,
        ) usize {
            assert(messages.len == config.replicas_max);
            var count: usize = 0;
            for (messages) |received, replica| {
                if (received) |m| {
                    assert(replica < self.replica_count);
                    assert(m.header.cluster == self.cluster);
                    assert(m.header.command == command);
                    assert(m.header.context == context);
                    assert(m.header.replica == replica);
                    switch (command) {
                        .start_view_change => {
                            assert(m.header.replica != self.replica);
                            assert(m.header.view == self.view);
                        },
                        .do_view_change => assert(m.header.view == self.view),
                        .nack_prepare => {
                            // TODO See if we can restrict this branch further.
                            assert(m.header.replica != self.replica);
                            assert(m.header.op == self.nack_prepare_op.?);
                        },
                        else => unreachable,
                    }
                    count += 1;
                }
            }
            assert(count <= self.replica_count);
            return count;
        }

        /// Creates an entry in the client table when registering a new client session.
        /// Asserts that the new session does not yet exist.
        /// Evicts another entry deterministically, if necessary, to make space for the insert.
        fn create_client_table_entry(self: *Self, reply: *Message) void {
            assert(reply.header.command == .reply);
            assert(reply.header.operation == .register);
            assert(reply.header.client > 0);
            assert(reply.header.context == 0);
            assert(reply.header.op == reply.header.commit);
            assert(reply.header.size == @sizeOf(Header));

            const session = reply.header.commit; // The commit number becomes the session number.
            const request = reply.header.request;

            assert(session > 0); // We reserved the `0` commit number for the cluster `.init` operation.
            assert(request == 0);

            // For correctness, it's critical that all replicas evict deterministically:
            // We cannot depend on `HashMap.capacity()` since `HashMap.ensureTotalCapacity()` may
            // change across versions of the Zig std lib. We therefore rely on `config.clients_max`,
            // which must be the same across all replicas, and must not change after initializing a
            // cluster.
            // We also do not depend on `HashMap.valueIterator()` being deterministic here. However,
            // we do require that all entries have different commit numbers and are iterated.
            // This ensures that we will always pick the entry with the oldest commit number.
            // We also check that a client has only one entry in the hash map (or it's buggy).
            const clients = self.client_table.count();
            assert(clients <= config.clients_max);
            if (clients == config.clients_max) {
                var evictee: ?*Message = null;
                var iterated: usize = 0;
                var iterator = self.client_table.valueIterator();
                while (iterator.next()) |entry| : (iterated += 1) {
                    assert(entry.reply.header.command == .reply);
                    assert(entry.reply.header.context == 0);
                    assert(entry.reply.header.op == entry.reply.header.commit);
                    assert(entry.reply.header.commit >= entry.session);

                    if (evictee) |evictee_reply| {
                        assert(entry.reply.header.client != evictee_reply.header.client);
                        assert(entry.reply.header.commit != evictee_reply.header.commit);

                        if (entry.reply.header.commit < evictee_reply.header.commit) {
                            evictee = entry.reply;
                        }
                    } else {
                        evictee = entry.reply;
                    }
                }
                assert(iterated == clients);
                log.err("{}: create_client_table_entry: clients={}/{} evicting client={}", .{
                    self.replica,
                    clients,
                    config.clients_max,
                    evictee.?.header.client,
                });
                assert(self.client_table.remove(evictee.?.header.client));
                assert(!self.client_table.contains(evictee.?.header.client));
                self.message_bus.unref(evictee.?);
            }

            log.debug("{}: create_client_table_entry: client={} session={} request={}", .{
                self.replica,
                reply.header.client,
                session,
                request,
            });

            // Any duplicate .register requests should have received the same session number if the
            // client table entry already existed, or been dropped if a session was being committed:
            self.client_table.putAssumeCapacityNoClobber(reply.header.client, .{
                .session = session,
                .reply = reply.ref(),
            });
            assert(self.client_table.count() <= config.clients_max);
        }

        /// The caller owns the returned message, if any, which has exactly 1 reference.
        fn create_view_change_message(self: *Self, command: Command) *Message {
            assert(command == .do_view_change or command == .start_view);

            // We may send a start_view message in normal status to resolve a follower's view jump:
            assert(self.status == .normal or self.status == .view_change);

            const message = self.message_bus.get_message();
            defer self.message_bus.unref(message);

            message.header.* = .{
                .command = command,
                .cluster = self.cluster,
                .replica = self.replica,
                .view = self.view,
                // The latest normal view (as specified in the 2012 paper) is different to the view
                // number contained in the prepare headers we include in the body. The former shows
                // how recent a view change the replica participated in, which may be much higher.
                // We use the `offset` field to send this in addition to the current view number:
                .offset = if (command == .do_view_change) self.view_normal else 0,
                .op = self.op,
                .commit = self.commit_max,
            };

            // CRITICAL: The number of prepare headers to include in the body:
            // We must provide enough headers to cover all uncommitted headers so that the new
            // leader (if we are in a view change) can decide whether to discard uncommitted headers
            // that cannot be repaired because they are gaps, and this must be relative to the
            // cluster as a whole (not relative to the difference between our op and commit number)
            // as otherwise we would break correctness.
            const count_max = config.pipeline_max;
            assert(count_max > 0);

            const size_max = @sizeOf(Header) * std.math.min(
                std.math.max(@divFloor(message.buffer.len, @sizeOf(Header)), 2),
                1 + count_max,
            );
            assert(size_max > @sizeOf(Header));

            const count = self.journal.copy_latest_headers_between(
                0,
                self.op,
                std.mem.bytesAsSlice(Header, message.buffer[@sizeOf(Header)..size_max]),
            );

            // We expect that self.op always exists.
            assert(count > 0);

            message.header.size = @intCast(u32, @sizeOf(Header) + @sizeOf(Header) * count);

            message.header.set_checksum_body(message.body());
            message.header.set_checksum();

            return message.ref();
        }

        /// The caller owns the returned message, if any, which has exactly 1 reference.
        fn create_message_from_header(self: *Self, header: Header) *Message {
            assert(header.replica == self.replica);
            assert(header.view == self.view or header.command == .request_start_view);
            assert(header.size == @sizeOf(Header));

            const message = self.message_bus.pool.get_message();
            defer self.message_bus.unref(message);

            message.header.* = header;
            message.header.set_checksum_body(message.body());
            message.header.set_checksum();

            return message.ref();
        }

        /// Discards uncommitted headers during a view change before the new leader starts the view.
        /// This is required to maximize availability in the presence of storage faults.
        /// Refer to the CTRL protocol from Protocol-Aware Recovery for Consensus-Based Storage.
        ///
        /// It's possible for the new leader to have done an op jump in a previous view, and so
        /// introduced a header gap for an op, which was then discarded by another leader during a
        /// newer view change, before surviving into this view as a gap because our latest op was
        /// set as the latest op for the quorum.
        ///
        /// In this case, it may be impossible for the new leader to repair the missing header since
        /// the rest of the cluster may have already discarded it. We therefore iterate over our
        /// uncommitted header gaps and compare them with the quorum of do_view_change messages
        /// received from other replicas, before starting the new view, to discard any that may be
        /// impossible to repair.
        fn discard_uncommitted_headers(self: *Self) void {
            assert(self.status == .view_change);
            assert(self.leader_index(self.view) == self.replica);
            assert(self.do_view_change_quorum);
            assert(!self.repair_timeout.ticking);
            assert(self.op >= self.commit_max);
            assert(self.replica_count > 1);

            const threshold = self.replica_count - self.quorum_replication;
            if (threshold == 0) {
                assert(self.replica_count == 2);
                return;
            }

            var op = self.op;
            while (op > self.commit_max) : (op -= 1) {
                if (self.journal.entry_for_op_exact(op) != null) continue;

                log.debug("{}: discard_uncommitted_headers: op={} gap", .{ self.replica, op });

                var nacks: usize = 0;
                for (self.do_view_change_from_all_replicas) |received, replica| {
                    if (received) |m| {
                        assert(m.header.command == .do_view_change);
                        assert(m.header.cluster == self.cluster);
                        assert(m.header.replica == replica);
                        assert(m.header.view == self.view);

                        if (replica != self.replica) {
                            if (m.header.op < op) nacks += 1;

                            log.debug("{}: discard_uncommitted_headers: replica={} op={}", .{
                                self.replica,
                                m.header.replica,
                                m.header.op,
                            });
                        }
                    }
                }

                log.debug("{}: discard_uncommitted_headers: op={} nacks={} threshold={}", .{
                    self.replica,
                    op,
                    nacks,
                    threshold,
                });

                if (nacks >= threshold) {
                    self.journal.remove_entries_from(op);
                    self.op = op - 1;

                    assert(self.journal.entry_for_op(op) == null);
                    assert(!self.journal.dirty.bit(op));
                    assert(!self.journal.faulty.bit(op));
                }
            }
        }

        /// Discards uncommitted ops during a view change from after and including `op`.
        /// This is required to maximize availability in the presence of storage faults.
        /// Refer to the CTRL protocol from Protocol-Aware Recovery for Consensus-Based Storage.
        fn discard_uncommitted_ops_from(self: *Self, op: u64, checksum: u128) void {
            assert(self.status == .view_change);
            assert(self.leader_index(self.view) == self.replica);
            assert(self.repairs_allowed());

            assert(self.valid_hash_chain("discard_uncommitted_ops_from"));

            assert(op > self.commit_max);
            assert(op <= self.op);
            assert(self.journal.entry_for_op_exact_with_checksum(op, checksum) != null);
            assert(self.journal.dirty.bit(op));

            log.debug("{}: discard_uncommitted_ops_from: ops={}..{} view={}", .{
                self.replica,
                op,
                self.op,
                self.view,
            });

            self.journal.remove_entries_from(op);
            self.op = op - 1;

            assert(self.journal.entry_for_op(op) == null);
            assert(!self.journal.dirty.bit(op));
            assert(!self.journal.faulty.bit(op));

            // We require that `self.op` always exists. Rewinding `self.op` could change that.
            // However, we do this only as the leader within a view change, with all headers intact.
            assert(self.journal.entry_for_op_exact(self.op) != null);
        }

        /// Returns whether the replica is a follower for the current view.
        /// This may be used only when the replica status is normal.
        fn follower(self: *Self) bool {
            return !self.leader();
        }

        fn flush_loopback_queue(self: *Self) void {
            // There are three cases where a replica will send a message to itself:
            // However, of these three cases, only two cases will call send_message_to_replica().
            //
            // 1. In on_request(), the leader sends a synchronous prepare to itself, but this is
            //    done by calling on_prepare() directly, and subsequent prepare timeout retries will
            //    never resend to self.
            // 2. In on_prepare(), after writing to storage, the leader sends a (typically)
            //    asynchronous prepare_ok to itself.
            // 3. In on_start_view_change(), after receiving a quorum of start_view_change
            //    messages, the new leader sends a synchronous do_view_change to itself.
            if (self.loopback_queue) |message| {
                defer self.message_bus.unref(message);

                assert(message.next == null);
                self.loopback_queue = null;
                assert(message.header.replica == self.replica);
                self.on_message(message);
                // We do not call flush_loopback_queue() within on_message() to avoid recursion.
            }
            // We expect that delivering a prepare_ok or do_view_change message to ourselves will
            // not result in any further messages being added synchronously to the loopback queue.
            assert(self.loopback_queue == null);
        }

        fn ignore_prepare_ok(self: *Self, message: *const Message) bool {
            if (self.status != .normal) {
                log.debug("{}: on_prepare_ok: ignoring ({})", .{ self.replica, self.status });
                return true;
            }

            if (message.header.view < self.view) {
                log.debug("{}: on_prepare_ok: ignoring (older view)", .{self.replica});
                return true;
            }

            if (message.header.view > self.view) {
                // Another replica is treating us as the leader for a view we do not know about.
                // This may be caused by a fault in the network topology.
                log.warn("{}: on_prepare_ok: ignoring (newer view)", .{self.replica});
                return true;
            }

            if (self.follower()) {
                // This may be caused by a fault in the network topology.
                log.warn("{}: on_prepare_ok: ignoring (follower)", .{self.replica});
                return true;
            }

            return false;
        }

        fn ignore_repair_message(self: *Self, message: *const Message) bool {
            assert(message.header.command == .request_start_view or
                message.header.command == .request_headers or
                message.header.command == .request_prepare or
                message.header.command == .headers or
                message.header.command == .nack_prepare);

            const command: []const u8 = @tagName(message.header.command);

            if (self.status != .normal and self.status != .view_change) {
                log.debug("{}: on_{s}: ignoring ({})", .{ self.replica, command, self.status });
                return true;
            }

            if (message.header.view < self.view) {
                log.debug("{}: on_{s}: ignoring (older view)", .{ self.replica, command });
                return true;
            }

            if (message.header.view > self.view) {
                log.debug("{}: on_{s}: ignoring (newer view)", .{ self.replica, command });
                return true;
            }

            if (self.ignore_repair_message_during_view_change(message)) return true;

            if (message.header.replica == self.replica) {
                log.warn("{}: on_{s}: ignoring (self)", .{ self.replica, command });
                return true;
            }

            if (self.leader_index(self.view) != self.replica) {
                switch (message.header.command) {
                    // Only the leader may receive these messages:
                    .request_start_view, .nack_prepare => {
                        log.warn("{}: on_{s}: ignoring (follower)", .{ self.replica, command });
                        return true;
                    },
                    // Only the leader may answer a request for a prepare without a context:
                    .request_prepare => if (message.header.context == 0) {
                        log.warn("{}: on_{s}: ignoring (no context)", .{ self.replica, command });
                        return true;
                    },
                    else => {},
                }
            }

            if (message.header.command == .nack_prepare and self.status == .normal) {
                log.debug("{}: on_{s}: ignoring (view started)", .{ self.replica, command });
                return true;
            }

            // Only allow repairs for same view as defense-in-depth:
            assert(message.header.view == self.view);
            return false;
        }

        fn ignore_repair_message_during_view_change(self: *Self, message: *const Message) bool {
            if (self.status != .view_change) return false;

            const command: []const u8 = @tagName(message.header.command);

            switch (message.header.command) {
                .request_start_view => {
                    log.debug("{}: on_{s}: ignoring (view change)", .{ self.replica, command });
                    return true;
                },
                .request_headers, .request_prepare => {
                    if (self.leader_index(self.view) != message.header.replica) {
                        log.debug("{}: on_{s}: ignoring (view change, requested by follower)", .{
                            self.replica,
                            command,
                        });
                        return true;
                    }
                },
                .headers, .nack_prepare => {
                    if (self.leader_index(self.view) != self.replica) {
                        log.debug("{}: on_{s}: ignoring (view change, received by follower)", .{
                            self.replica,
                            command,
                        });
                        return true;
                    } else if (!self.do_view_change_quorum) {
                        log.debug("{}: on_{s}: ignoring (view change, waiting for quorum)", .{
                            self.replica,
                            command,
                        });
                        return true;
                    }
                },
                else => unreachable,
            }

            return false;
        }

        fn ignore_request_message(self: *Self, message: *Message) bool {
            assert(message.header.command == .request);

            if (self.status != .normal) {
                log.debug("{}: on_request: ignoring ({s})", .{ self.replica, self.status });
                return true;
            }

            if (self.ignore_request_message_follower(message)) return true;
            if (self.ignore_request_message_duplicate(message)) return true;
            if (self.ignore_request_message_preparing(message)) return true;
            return false;
        }

        /// Returns whether the request is stale, or a duplicate of the latest committed request.
        /// Resends the reply to the latest request if the request has been committed.
        fn ignore_request_message_duplicate(self: *Self, message: *const Message) bool {
            assert(self.status == .normal);
            assert(self.leader());

            assert(message.header.command == .request);
            assert(message.header.client > 0);
            assert(message.header.view <= self.view); // See ignore_request_message_follower().
            assert(message.header.context == 0 or message.header.operation != .register);
            assert(message.header.request == 0 or message.header.operation != .register);

            if (self.client_table.getPtr(message.header.client)) |entry| {
                assert(entry.reply.header.command == .reply);
                assert(entry.reply.header.client == message.header.client);

                if (message.header.operation == .register) {
                    // Fall through below to check if we should resend the .register session reply.
                } else if (entry.session > message.header.context) {
                    // The client must not reuse the ephemeral client ID when registering a new session.
                    log.err("{}: on_request: ignoring older session (client bug)", .{self.replica});
                    return true;
                } else if (entry.session < message.header.context) {
                    // This cannot be because of a partition since we check the client's view number.
                    log.err("{}: on_request: ignoring newer session (client bug)", .{self.replica});
                    return true;
                }

                if (entry.reply.header.request > message.header.request) {
                    log.debug("{}: on_request: ignoring older request", .{self.replica});
                    return true;
                } else if (entry.reply.header.request == message.header.request) {
                    if (message.header.checksum == entry.reply.header.parent) {
                        assert(entry.reply.header.operation == message.header.operation);

                        log.debug("{}: on_request: replying to duplicate request", .{self.replica});
                        self.message_bus.send_message_to_client(message.header.client, entry.reply);
                        return true;
                    } else {
                        log.err("{}: on_request: request collision (client bug)", .{self.replica});
                        return true;
                    }
                } else if (entry.reply.header.request + 1 == message.header.request) {
                    if (message.header.parent == entry.reply.header.checksum) {
                        // The client has proved that they received our last reply.
                        log.debug("{}: on_request: new request", .{self.replica});
                        return false;
                    } else {
                        // The client may have only one request inflight at a time.
                        log.err("{}: on_request: ignoring new request (client bug)", .{self.replica});
                        return true;
                    }
                } else {
                    log.err("{}: on_request: ignoring newer request (client bug)", .{self.replica});
                    return true;
                }
            } else if (message.header.operation == .register) {
                log.debug("{}: on_request: new session", .{self.replica});
                return false;
            } else if (self.pipeline_prepare_for_client(message.header.client)) |_| {
                // The client registered with the previous leader, which committed and replied back
                // to the client before the view change, after which the register operation was
                // reloaded into the pipeline to be driven to completion by the new leader, which
                // now receives a request from the client that appears to have no session.
                // However, the session is about to be registered, so we must wait for it to commit.
                log.debug("{}: on_request: waiting for session to commit", .{self.replica});
                return true;
            } else {
                // We must have all commits to know whether a session has been evicted. For example,
                // there is the risk of sending an eviction message (even as the leader) if we are
                // partitioned and don't yet know about a session. We solve this by having clients
                // include the view number and rejecting messages from clients with newer views.
                log.err("{}: on_request: no session", .{self.replica});
                self.send_eviction_message_to_client(message.header.client);
                return true;
            }
        }

        /// Returns whether the replica is eligible to process this request as the leader.
        /// Takes the client's perspective into account if the client is aware of a newer view.
        /// Forwards requests to the leader if the client has an older view.
        fn ignore_request_message_follower(self: *Self, message: *Message) bool {
            assert(self.status == .normal);
            assert(message.header.command == .request);

            // The client is aware of a newer view:
            // Even if we think we are the leader, we may be partitioned from the rest of the cluster.
            // We therefore drop the message rather than flood our partition with traffic.
            if (message.header.view > self.view) {
                log.debug("{}: on_request: ignoring (newer view)", .{self.replica});
                return true;
            } else if (self.leader()) {
                return false;
            }

            if (message.header.operation == .register) {
                // We do not forward `.register` requests for the sake of `Header.peer_type()`.
                // This enables the MessageBus to identify client connections on the first message.
                log.debug("{}: on_request: ignoring (follower, register)", .{self.replica});
            } else if (message.header.view < self.view) {
                // The client may not know who the leader is, or may be retrying after a leader failure.
                // We forward to the new leader ahead of any client retry timeout to reduce latency.
                // Since the client is already connected to all replicas, the client may yet receive the
                // reply from the new leader directly.
                log.debug("{}: on_request: forwarding (follower)", .{self.replica});
                self.send_message_to_replica(self.leader_index(self.view), message);
            } else {
                assert(message.header.view == self.view);
                // The client has the correct view, but has retried against a follower.
                // This may mean that the leader is down and that we are about to do a view change.
                // There is also not much we can do as the client already knows who the leader is.
                // We do not forward as this would amplify traffic on the network.

                // TODO This may also indicate a client-leader partition. If we see enough of these,
                // should we trigger a view change to select a leader that clients can reach?
                // This is a question of weighing the probability of a partition vs routing error.
                log.debug("{}: on_request: ignoring (follower, same view)", .{self.replica});
            }

            assert(self.follower());
            return true;
        }

        fn ignore_request_message_preparing(self: *Self, message: *const Message) bool {
            assert(self.status == .normal);
            assert(self.leader());

            assert(message.header.command == .request);
            assert(message.header.client > 0);
            assert(message.header.view <= self.view); // See ignore_request_message_follower().

            if (self.pipeline_prepare_for_client(message.header.client)) |prepare| {
                assert(prepare.message.header.command == .prepare);
                assert(prepare.message.header.client == message.header.client);
                assert(prepare.message.header.op > self.commit_max);

                if (message.header.checksum == prepare.message.header.context) {
                    log.debug("{}: on_request: ignoring (already preparing)", .{self.replica});
                    return true;
                } else {
                    log.err("{}: on_request: ignoring (client forked)", .{self.replica});
                    return true;
                }
            }

            if (self.pipeline.full()) {
                log.debug("{}: on_request: ignoring (pipeline full)", .{self.replica});
                return true;
            }

            return false;
        }

        fn ignore_view_change_message(self: *Self, message: *const Message) bool {
            assert(message.header.command == .start_view_change or
                message.header.command == .do_view_change or
                message.header.command == .start_view);
            assert(message.header.view > 0); // The initial view is already zero.

            const command: []const u8 = @tagName(message.header.command);

            // 4.3 Recovery
            // While a replica's status is recovering it does not participate in either the request
            // processing protocol or the view change protocol.
            // This is critical for correctness (to avoid data loss):
            if (self.status == .recovering) {
                log.debug("{}: on_{s}: ignoring (recovering)", .{ self.replica, command });
                return true;
            }

            if (message.header.view < self.view) {
                log.debug("{}: on_{s}: ignoring (older view)", .{ self.replica, command });
                return true;
            }

            if (message.header.view == self.view and self.status == .normal) {
                log.debug("{}: on_{s}: ignoring (view started)", .{ self.replica, command });
                return true;
            }

            // These may be caused by faults in the network topology.
            switch (message.header.command) {
                .start_view_change, .start_view => {
                    if (message.header.replica == self.replica) {
                        log.warn("{}: on_{s}: ignoring (self)", .{ self.replica, command });
                        return true;
                    }
                },
                .do_view_change => {
                    if (self.leader_index(message.header.view) != self.replica) {
                        log.warn("{}: on_{s}: ignoring (follower)", .{ self.replica, command });
                        return true;
                    }
                },
                else => unreachable,
            }

            return false;
        }

        fn is_repair(self: *Self, message: *const Message) bool {
            assert(message.header.command == .prepare);

            if (self.status == .normal) {
                if (message.header.view < self.view) return true;
                if (message.header.view == self.view and message.header.op <= self.op) return true;
            } else if (self.status == .view_change) {
                if (message.header.view < self.view) return true;
                // The view has already started or is newer.
            }

            return false;
        }

        /// Returns whether the replica is the leader for the current view.
        /// This may be used only when the replica status is normal.
        fn leader(self: *Self) bool {
            assert(self.status == .normal);
            return self.leader_index(self.view) == self.replica;
        }

        /// Returns the index into the configuration of the leader for a given view.
        fn leader_index(self: *Self, view: u32) u8 {
            return @intCast(u8, @mod(view, self.replica_count));
        }

        /// Advances `op` to where we need to be before `header` can be processed as a prepare:
        fn jump_to_newer_op_in_normal_status(self: *Self, header: *const Header) void {
            assert(self.status == .normal);
            assert(self.follower());
            assert(header.view == self.view);
            assert(header.op > self.op + 1);
            // We may have learned of a higher `commit_max` through a commit message before jumping to a
            // newer op that is less than `commit_max` but greater than `commit_min`:
            assert(header.op > self.commit_min);

            log.debug("{}: jump_to_newer_op: advancing: op={}..{} checksum={}..{}", .{
                self.replica,
                self.op,
                header.op - 1,
                self.journal.entry_for_op_exact(self.op).?.checksum,
                header.parent,
            });

            self.op = header.op - 1;
            assert(self.op >= self.commit_min);
            assert(self.op + 1 == header.op);
        }

        fn message_body_as_headers(_: *Self, message: *const Message) []Header {
            // TODO Assert message commands that we expect this to be called for.
            assert(message.header.size > @sizeOf(Header)); // Body must contain at least one header.
            return std.mem.bytesAsSlice(Header, message.buffer[@sizeOf(Header)..message.header.size]);
        }

        /// Panics if immediate neighbors in the same view would have a broken hash chain.
        /// Assumes gaps and does not require that a preceeds b.
        fn panic_if_hash_chain_would_break_in_the_same_view(
            self: *Self,
            a: *const Header,
            b: *const Header,
        ) void {
            assert(a.command == .prepare);
            assert(b.command == .prepare);
            assert(a.cluster == b.cluster);
            if (a.view == b.view and a.op + 1 == b.op and a.checksum != b.parent) {
                assert(a.valid_checksum());
                assert(b.valid_checksum());
                log.err("{}: panic_if_hash_chain_would_break: a: {}", .{ self.replica, a });
                log.err("{}: panic_if_hash_chain_would_break: b: {}", .{ self.replica, b });
                @panic("hash chain would break");
            }
        }

        /// Searches the pipeline for a prepare for a given client.
        fn pipeline_prepare_for_client(self: *Self, client: u128) ?*Prepare {
            assert(self.status == .normal);
            assert(self.leader());
            assert(self.commit_min == self.commit_max);

            var op = self.commit_max + 1;
            var parent = self.journal.entry_for_op_exact(self.commit_max).?.checksum;
            var iterator = self.pipeline.iterator_mutable();
            while (iterator.next_ptr()) |prepare| {
                assert(prepare.message.header.command == .prepare);
                assert(prepare.message.header.op == op);
                assert(prepare.message.header.parent == parent);

                // A client may have multiple requests in the pipeline if these were committed by
                // the previous leader and were reloaded into the pipeline after a view change.
                if (prepare.message.header.client == client) return prepare;

                parent = prepare.message.header.checksum;
                op += 1;
            }

            assert(self.pipeline.count <= config.pipeline_max);
            assert(self.commit_max + self.pipeline.count == op - 1);
            assert(self.commit_max + self.pipeline.count == self.op);

            return null;
        }

        /// Searches the pipeline for a prepare for a given client and checksum.
        /// Passing the prepare_ok message prevents these u128s from being accidentally swapped.
        /// Asserts that the returned prepare, if any, exactly matches the prepare_ok.
        fn pipeline_prepare_for_prepare_ok(self: *Self, ok: *const Message) ?*Prepare {
            assert(ok.header.command == .prepare_ok);

            assert(self.status == .normal);
            assert(self.leader());

            const prepare = self.pipeline_prepare_for_client(ok.header.client) orelse {
                log.debug("{}: pipeline_prepare_for_prepare_ok: not preparing", .{self.replica});
                return null;
            };

            if (ok.header.context != prepare.message.header.checksum) {
                // This can be normal, for example, if an old prepare_ok is replayed.
                log.debug("{}: pipeline_prepare_for_prepare_ok: preparing a different client op", .{
                    self.replica,
                });
                return null;
            }

            assert(prepare.message.header.parent == ok.header.parent);
            assert(prepare.message.header.client == ok.header.client);
            assert(prepare.message.header.request == ok.header.request);
            assert(prepare.message.header.cluster == ok.header.cluster);
            assert(prepare.message.header.epoch == ok.header.epoch);
            // A prepare may be committed in the same view or in a newer view:
            assert(prepare.message.header.view <= ok.header.view);
            assert(prepare.message.header.op == ok.header.op);
            assert(prepare.message.header.commit == ok.header.commit);
            assert(prepare.message.header.offset == ok.header.offset);
            assert(prepare.message.header.operation == ok.header.operation);

            return prepare;
        }

        /// Starting from the latest journal entry, backfill any missing or disconnected headers.
        /// A header is disconnected if it breaks the hash chain with its newer neighbor to the right.
        /// Since we work backwards from the latest entry, we should always be able to fix the chain.
        /// Once headers are connected, backfill any dirty or faulty prepares.
        fn repair(self: *Self) void {
            if (!self.repair_timeout.ticking) {
                log.debug("{}: repair: ignoring (optimistic, not ticking)", .{self.replica});
                return;
            }

            self.repair_timeout.reset();

            assert(self.status == .normal or self.status == .view_change);
            assert(self.repairs_allowed());
            assert(self.commit_min <= self.op);
            assert(self.commit_min <= self.commit_max);

            // We expect these always to exist:
            assert(self.journal.entry_for_op_exact(self.commit_min) != null);
            assert(self.journal.entry_for_op_exact(self.op) != null);

            // Request outstanding committed prepares to advance our op number:
            // This handles the case of an idle cluster, where a follower will not otherwise advance.
            // This is not required for correctness, but for durability.
            if (self.op < self.commit_max) {
                // If the leader repairs during a view change, it will have already advanced
                // `self.op` to the latest op according to the quorum of `do_view_change` messages
                // received, so we must therefore be a follower in normal status:
                assert(self.status == .normal);
                assert(self.follower());
                log.debug("{}: repair: op={} < commit_max={}", .{
                    self.replica,
                    self.op,
                    self.commit_max,
                });
                // We need to advance our op number and therefore have to `request_prepare`,
                // since only `on_prepare()` can do this, not `repair_header()` in `on_headers()`.
                self.send_header_to_replica(self.leader_index(self.view), .{
                    .command = .request_prepare,
                    // We cannot yet know the checksum of the prepare so we set the context to 0:
                    // Context is optional when requesting from the leader but required otherwise.
                    .context = 0,
                    .cluster = self.cluster,
                    .replica = self.replica,
                    .view = self.view,
                    .op = self.commit_max,
                });
                return;
            }

            // Request any missing or disconnected headers:
            // TODO Snapshots: Ensure that self.commit_min op always exists in the journal.
            var broken = self.journal.find_latest_headers_break_between(self.commit_min, self.op);
            if (broken) |range| {
                log.debug("{}: repair: break: view={} op_min={} op_max={} (commit={}..{} op={})", .{
                    self.replica,
                    self.view,
                    range.op_min,
                    range.op_max,
                    self.commit_min,
                    self.commit_max,
                    self.op,
                });
                assert(range.op_min > self.commit_min);
                assert(range.op_max < self.op);
                // A range of `op_min=0` or `op_max=0` should be impossible as a header break:
                // This is the init op that is prepared when the cluster is initialized.
                assert(range.op_min > 0);
                assert(range.op_max > 0);
                if (self.choose_any_other_replica()) |replica| {
                    self.send_header_to_replica(replica, .{
                        .command = .request_headers,
                        .cluster = self.cluster,
                        .replica = self.replica,
                        .view = self.view,
                        .commit = range.op_min,
                        .op = range.op_max,
                    });
                }
                return;
            }

            // Assert that all headers are now present and connected with a perfect hash chain:
            assert(self.op >= self.commit_max);
            assert(self.valid_hash_chain_between(self.commit_min, self.op));

            // Request and repair any dirty or faulty prepares:
            if (self.journal.dirty.len > 0) return self.repair_prepares();

            // Commit ops, which may in turn discover faulty prepares and drive more repairs:
            if (self.commit_min < self.commit_max) return self.commit_ops(self.commit_max);

            if (self.status == .view_change and self.leader_index(self.view) == self.replica) {
                if (self.repair_pipeline_op() != null) return self.repair_pipeline();

                // Start the view as the new leader:
                self.start_view_as_the_new_leader();
            }
        }

        /// Decide whether or not to insert or update a header:
        ///
        /// A repair may never advance or replace `self.op` (critical for correctness):
        ///
        /// Repairs must always backfill in behind `self.op` but may never advance `self.op`.
        /// Otherwise, a split-brain leader may reapply an op that was removed through a view
        /// change, which could be committed by a higher `commit_max` number in a commit message.
        ///
        /// See this commit message for an example:
        /// https://github.com/coilhq/tigerbeetle/commit/6119c7f759f924d09c088422d5c60ac6334d03de
        ///
        /// Our guiding principles around repairs in general:
        ///
        /// * The latest op makes sense of everything else and must not be replaced with a different
        /// op or advanced except by the leader in the current view.
        ///
        /// * Do not jump to a view in normal status without receiving a start_view message.
        ///
        /// * Do not commit until the hash chain between `self.commit_min` and `self.op` is fully
        /// connected, to ensure that all the ops in this range are correct.
        ///
        /// * Ensure that `self.commit_max` is never advanced for a newer view without first
        /// receiving a start_view message, otherwise `self.commit_max` may refer to different ops.
        ///
        /// * Ensure that `self.op` is never advanced by a repair since repairs may occur in a view
        /// change where the view has not yet started.
        ///
        /// * Do not assume that an existing op with a older viewstamp can be replaced by an op with
        /// a newer viewstamp, but only compare ops in the same view or with reference to the chain.
        /// See Figure 3.7 on page 41 in Diego Ongaro's Raft thesis for an example of where an op
        /// with an older view number may be committed instead of an op with a newer view number:
        /// http://web.stanford.edu/~ouster/cgi-bin/papers/OngaroPhD.pdf.
        ///
        fn repair_header(self: *Self, header: *const Header) bool {
            assert(header.valid_checksum());
            assert(header.invalid() == null);
            assert(header.command == .prepare);

            switch (self.status) {
                .normal => assert(header.view <= self.view),
                .view_change => assert(header.view <= self.view),
                else => unreachable,
            }

            if (header.op > self.op) {
                log.debug("{}: repair_header: false (advances self.op)", .{self.replica});
                return false;
            } else if (header.op == self.op) {
                if (self.journal.entry_for_op_exact_with_checksum(self.op, header.checksum)) |_| {
                    // Fall through below to check if self.op is uncommitted AND reordered,
                    // which we would see by the presence of an earlier op with higher view number,
                    // that breaks the chain with self.op. In this case, we must skip the repair to
                    // avoid overwriting any overlapping op.
                } else {
                    log.debug("{}: repair_header: false (changes self.op={})", .{
                        self.replica,
                        self.op,
                    });
                    return false;
                }
            }

            if (self.journal.entry(header)) |existing| {
                // Do not replace any existing op lightly as doing so may impair durability and even
                // violate correctness by undoing a prepare already acknowledged to the leader:
                if (existing.checksum == header.checksum) {
                    if (!self.journal.dirty.bit(header.op)) {
                        log.debug("{}: repair_header: false (checksum clean)", .{self.replica});
                        return false;
                    }

                    log.debug("{}: repair_header: exists, checksum dirty", .{self.replica});
                } else if (existing.view == header.view) {
                    // The journal must have wrapped:
                    // We expect that the same view and op will have the same checksum.
                    assert(existing.op != header.op);

                    if (existing.op > header.op) {
                        log.debug("{}: repair_header: false (view has newer op)", .{self.replica});
                        return false;
                    }

                    log.debug("{}: repair_header: exists, view has older op", .{self.replica});
                } else {
                    assert(existing.view != header.view);
                    assert(existing.op == header.op or existing.op != header.op);

                    if (!self.repair_header_would_connect_hash_chain(header)) {
                        // We cannot replace this op until we are sure that doing so would not
                        // violate any prior commitments made to the leader.
                        log.debug("{}: repair_header: false (exists)", .{self.replica});
                        return false;
                    }

                    log.debug("{}: repair_header: exists, connects hash chain", .{self.replica});
                }
            } else {
                log.debug("{}: repair_header: gap", .{self.replica});
            }

            // Caveat: Do not repair an existing op or gap if doing so would break the hash chain:
            if (self.repair_header_would_break_hash_chain_with_next_entry(header)) {
                log.debug("{}: repair_header: false (breaks hash chain)", .{self.replica});
                return false;
            }

            // Caveat: Do not repair an existing op or gap if doing so would overlap another:
            if (self.repair_header_would_overlap_another(header)) {
                if (!self.repair_header_would_connect_hash_chain(header)) {
                    log.debug("{}: repair_header: false (overlap)", .{self.replica});
                    return false;
                }
                // We may have to overlap previous entries in order to connect the hash chain:
                log.debug("{}: repair_header: overlap, connects hash chain", .{self.replica});
            }

            // TODO Snapshots: Skip if this header is already snapshotted.

            assert(header.op < self.op or
                self.journal.entry_for_op_exact(self.op).?.checksum == header.checksum);

            self.journal.set_entry_as_dirty(header);
            return true;
        }

        /// If we repair this header, then would this break the hash chain only to our immediate right?
        /// This offers a weak guarantee compared to `repair_header_would_connect_hash_chain()` below.
        /// However, this is useful for allowing repairs when the hash chain is sparse.
        fn repair_header_would_break_hash_chain_with_next_entry(
            self: *Self,
            header: *const Header,
        ) bool {
            if (self.journal.previous_entry(header)) |previous| {
                self.panic_if_hash_chain_would_break_in_the_same_view(previous, header);
            }

            if (self.journal.next_entry(header)) |next| {
                self.panic_if_hash_chain_would_break_in_the_same_view(header, next);

                if (header.checksum == next.parent) {
                    assert(header.view <= next.view);
                    assert(header.op + 1 == next.op);
                    // We don't break with `next` but this is no guarantee that `next` does not break.
                    return false;
                } else {
                    // If the journal has wrapped, then err in favor of a break regardless of op order:
                    return true;
                }
            }

            // We are not completely sure since there is no entry to the immediate right:
            return false;
        }

        /// If we repair this header, then would this connect the hash chain through to the latest op?
        /// This offers a strong guarantee that may be used to replace or overlap an existing op.
        ///
        /// Here is an example of what could go wrong if we did not check for complete connection:
        ///
        /// 1. We do a prepare that's going to be committed.
        /// 2. We do a stale prepare to the right of this, ignoring the hash chain break to the left.
        /// 3. We do another stale prepare that replaces the first op because it connects to the second.
        ///
        /// This would violate our quorum replication commitment to the leader.
        /// The mistake in this example was not that we ignored the break to the left, which we must
        /// do to repair reordered ops, but that we did not check for connection to the right.
        fn repair_header_would_connect_hash_chain(self: *Self, header: *const Header) bool {
            var entry = header;

            while (entry.op < self.op) {
                if (self.journal.next_entry(entry)) |next| {
                    if (entry.checksum == next.parent) {
                        assert(entry.view <= next.view);
                        assert(entry.op + 1 == next.op);
                        entry = next;
                    } else {
                        return false;
                    }
                } else {
                    return false;
                }
            }

            assert(entry.op == self.op);
            assert(entry.checksum == self.journal.entry_for_op_exact(self.op).?.checksum);
            return true;
        }

        /// If we repair this header, then would this overlap and overwrite part of another batch?
        /// Journal entries have variable-sized batches that may overlap if entries are disconnected.
        fn repair_header_would_overlap_another(self: *Self, header: *const Header) bool {
            // TODO Snapshots: Handle journal wrap around.
            {
                // Look behind this entry for any preceeding entry that this would overlap:
                var op: u64 = header.op;
                while (op > 0) {
                    op -= 1;
                    if (self.journal.entry_for_op(op)) |neighbor| {
                        if (Journal.next_offset(neighbor) > header.offset) return true;
                        break;
                    }
                }
            }
            {
                // Look beyond this entry for any succeeding entry that this would overlap:
                var op: u64 = header.op + 1;
                while (op <= self.op) : (op += 1) {
                    if (self.journal.entry_for_op(op)) |neighbor| {
                        if (Journal.next_offset(header) > neighbor.offset) return true;
                        break;
                    }
                }
            }
            return false;
        }

        /// Reads prepares into the pipeline (before we start the view as the new leader).
        fn repair_pipeline(self: *Self) void {
            assert(self.status == .view_change);
            assert(self.leader_index(self.view) == self.replica);
            assert(self.commit_max < self.op);

            if (self.repairing_pipeline) {
                log.debug("{}: repair_pipeline: already repairing...", .{self.replica});
                return;
            }

            log.debug("{}: repair_pipeline: repairing", .{self.replica});

            assert(!self.repairing_pipeline);
            self.repairing_pipeline = true;

            self.repair_pipeline_read();
        }

        /// Returns the next `op` number that needs to be read into the pipeline.
        fn repair_pipeline_op(self: *Self) ?u64 {
            assert(self.status == .view_change);
            assert(self.leader_index(self.view) == self.replica);

            const op = self.commit_max + self.pipeline.count + 1;
            if (op <= self.op) return op;

            assert(self.commit_max + self.pipeline.count == self.op);
            return null;
        }

        fn repair_pipeline_read(self: *Self) void {
            assert(self.repairing_pipeline);
            assert(self.status == .view_change);
            assert(self.leader_index(self.view) == self.replica);

            if (self.repair_pipeline_op()) |op| {
                assert(op > self.commit_max);
                assert(op <= self.op);
                assert(self.commit_max + self.pipeline.count + 1 == op);

                const checksum = self.journal.entry_for_op_exact(op).?.checksum;

                log.debug("{}: repair_pipeline_read: op={} checksum={}", .{
                    self.replica,
                    op,
                    checksum,
                });

                self.journal.read_prepare(repair_pipeline_push, op, checksum, null);
            } else {
                log.debug("{}: repair_pipeline_read: repaired", .{self.replica});
                self.repairing_pipeline = false;
                self.repair();
            }
        }

        fn repair_pipeline_push(
            self: *Self,
            prepare: ?*Message,
            destination_replica: ?u8,
        ) void {
            assert(destination_replica == null);

            assert(self.repairing_pipeline);
            self.repairing_pipeline = false;

            if (prepare == null) {
                log.debug("{}: repair_pipeline_push: prepare == null", .{self.replica});
                return;
            }

            // Our state may have advanced significantly while we were reading from disk.
            if (self.status != .view_change) {
                log.debug("{}: repair_pipeline_push: no longer in view change status", .{
                    self.replica,
                });
                return;
            }

            if (self.leader_index(self.view) != self.replica) {
                log.debug("{}: repair_pipeline_push: no longer leader", .{self.replica});
                return;
            }

            // We may even be several views ahead and may now have a completely different pipeline.
            const op = self.repair_pipeline_op() orelse {
                log.debug("{}: repair_pipeline_push: pipeline changed", .{self.replica});
                return;
            };

            assert(op > self.commit_max);
            assert(op <= self.op);
            assert(self.commit_max + self.pipeline.count + 1 == op);

            if (prepare.?.header.op != op) {
                log.debug("{}: repair_pipeline_push: op changed", .{self.replica});
                return;
            }

            if (prepare.?.header.checksum != self.journal.entry_for_op_exact(op).?.checksum) {
                log.debug("{}: repair_pipeline_push: checksum changed", .{self.replica});
                return;
            }

            assert(self.status == .view_change);
            assert(self.leader_index(self.view) == self.replica);

            log.debug("{}: repair_pipeline_push: op={} checksum={}", .{
                self.replica,
                prepare.?.header.op,
                prepare.?.header.checksum,
            });

            self.pipeline.push_assume_capacity(.{ .message = prepare.?.ref() });
            assert(self.pipeline.count >= 1);

            self.repairing_pipeline = true;
            self.repair_pipeline_read();
        }

        fn repair_prepares(self: *Self) void {
            assert(self.status == .normal or self.status == .view_change);
            assert(self.repairs_allowed());
            assert(self.journal.dirty.len > 0);

            // Request enough prepares to utilize our max IO depth:
            var budget = self.journal.writes.available();
            if (budget == 0) {
                log.debug("{}: repair_prepares: waiting for IOP", .{self.replica});
                return;
            }

            var op = self.op + 1;
            while (op > 0) {
                op -= 1;

                if (self.journal.dirty.bit(op)) {
                    // If this is an uncommitted op, and we are the leader in `view_change` status,
                    // then we will `request_prepare` from the cluster, set `nack_prepare_op`,
                    // and stop repairing any further prepares:
                    // This will also rebroadcast any `request_prepare` every `repair_timeout` tick.
                    if (self.repair_prepare(op)) {
                        if (self.nack_prepare_op) |nack_prepare_op| {
                            assert(nack_prepare_op == op);
                            assert(self.status == .view_change);
                            assert(self.leader_index(self.view) == self.replica);
                            assert(op > self.commit_max);
                            return;
                        }

                        // Otherwise, we continue to request prepares until our budget is used:
                        budget -= 1;
                        if (budget == 0) {
                            log.debug("{}: repair_prepares: request budget used", .{self.replica});
                            return;
                        }
                    }
                } else {
                    assert(!self.journal.faulty.bit(op));
                }
            }
        }

        /// During a view change, for uncommitted ops, which are few, we optimize for latency:
        ///
        /// * request a `prepare` or `nack_prepare` from all followers in parallel,
        /// * repair as soon as we get a `prepare`, or
        /// * discard as soon as we get a majority of `nack_prepare` messages for the same checksum.
        ///
        /// For committed ops, which represent the bulk of ops, we optimize for throughput:
        ///
        /// * have multiple requests in flight to prime the repair queue,
        /// * rotate these requests across the cluster round-robin,
        /// * to spread the load across connected peers,
        /// * to take advantage of each peer's outgoing bandwidth, and
        /// * to parallelize disk seeks and disk read bandwidth.
        ///
        /// This is effectively "many-to-one" repair, where a single replica recovers using the
        /// resources of many replicas, for faster recovery.
        fn repair_prepare(self: *Self, op: u64) bool {
            assert(self.status == .normal or self.status == .view_change);
            assert(self.repairs_allowed());
            assert(self.journal.dirty.bit(op));

            const checksum = self.journal.entry_for_op_exact(op).?.checksum;

            // We may be appending to or repairing the journal concurrently.
            // We do not want to re-request any of these prepares unnecessarily.
            if (self.journal.writing(op, checksum)) {
                log.debug("{}: repair_prepare: already writing op={} checksum={}", .{
                    self.replica,
                    op,
                    checksum,
                });
                return false;
            }

            const request_prepare = Header{
                .command = .request_prepare,
                // If we request a prepare from a follower, as below, it is critical to pass a checksum:
                // Otherwise we could receive different prepares for the same op number.
                .context = checksum,
                .cluster = self.cluster,
                .replica = self.replica,
                .view = self.view,
                .op = op,
            };

            if (self.status == .view_change and op > self.commit_max) {
                // Only the leader is allowed to do repairs in a view change:
                assert(self.leader_index(self.view) == self.replica);

                const reason = if (self.journal.faulty.bit(op)) "faulty" else "dirty";
                log.debug(
                    "{}: repair_prepare: op={} checksum={} (uncommitted, {s}, view_change)",
                    .{
                        self.replica,
                        op,
                        checksum,
                        reason,
                    },
                );

                if (self.replica_count == 2 and !self.journal.faulty.bit(op)) {
                    // This is required to avoid a liveness issue for a cluster-of-two where a new
                    // leader learns of an op during a view change but where the op is faulty on
                    // the old leader. We must immediately roll back the op since it could not have
                    // been committed by the old leader if we know we do not have it, and because
                    // the old leader cannot send a nack_prepare for its faulty copy.
                    // For this to be correct, the recovery protocol must set all headers as faulty,
                    // not only as dirty.
                    self.discard_uncommitted_ops_from(op, checksum);
                    return false;
                }

                // Initialize the `nack_prepare` quorum counter for this uncommitted op:
                // It is also possible that we may start repairing a lower uncommitted op, having
                // initialized `nack_prepare_op` before we learn of a higher uncommitted dirty op,
                // in which case we also want to reset the quorum counter.
                if (self.nack_prepare_op) |nack_prepare_op| {
                    assert(nack_prepare_op <= op);
                    if (nack_prepare_op != op) {
                        self.nack_prepare_op = op;
                        self.reset_quorum_counter(&self.nack_prepare_from_other_replicas);
                    }
                } else {
                    self.nack_prepare_op = op;
                    self.reset_quorum_counter(&self.nack_prepare_from_other_replicas);
                }

                assert(self.nack_prepare_op.? == op);
                assert(request_prepare.context == checksum);
                self.send_header_to_other_replicas(request_prepare);
            } else {
                const nature = if (op > self.commit_max) "uncommitted" else "committed";
                const reason = if (self.journal.faulty.bit(op)) "faulty" else "dirty";
                log.debug("{}: repair_prepare: op={} checksum={} ({s}, {s})", .{
                    self.replica,
                    op,
                    checksum,
                    nature,
                    reason,
                });

                // We expect that `repair_prepare()` is called in reverse chronological order:
                // Any uncommitted ops should have already been dealt with.
                // We never roll back committed ops, and thus never regard `nack_prepare` responses.
                // Alternatively, we may not be the leader, in which case we do distinguish anyway.
                assert(self.nack_prepare_op == null);
                assert(request_prepare.context == checksum);
                if (self.choose_any_other_replica()) |replica| {
                    self.send_header_to_replica(replica, request_prepare);
                }
            }

            return true;
        }

        fn repairs_allowed(self: *Self) bool {
            switch (self.status) {
                .view_change => {
                    if (self.do_view_change_quorum) {
                        assert(self.leader_index(self.view) == self.replica);
                        return true;
                    } else {
                        return false;
                    }
                },
                .normal => return true,
                else => return false,
            }
        }

        /// Replicates to the next replica in the configuration (until we get back to the leader):
        /// Replication starts and ends with the leader, we never forward back to the leader.
        /// Does not flood the network with prepares that have already committed.
        /// TODO Use recent heartbeat data for next replica to leapfrog if faulty (optimization).
        fn replicate(self: *Self, message: *Message) void {
            assert(self.status == .normal);
            assert(message.header.command == .prepare);
            assert(message.header.view == self.view);
            assert(message.header.op == self.op);

            if (message.header.op <= self.commit_max) {
                log.debug("{}: replicate: not replicating (committed)", .{self.replica});
                return;
            }

            const next = @mod(self.replica + 1, @intCast(u8, self.replica_count));
            if (next == self.leader_index(message.header.view)) {
                log.debug("{}: replicate: not replicating (completed)", .{self.replica});
                return;
            }

            log.debug("{}: replicate: replicating to replica {}", .{ self.replica, next });
            self.send_message_to_replica(next, message);
        }

        /// Empties the prepare pipeline, unreffing all prepare and prepare_ok messages.
        /// Stops the prepare timeout and resets the timeouts counter.
        fn reset_pipeline(self: *Self) void {
            while (self.pipeline.pop()) |prepare| {
                self.message_bus.unref(prepare.message);
            }

            self.prepare_timeout.stop();

            assert(self.pipeline.count == 0);
            assert(self.prepare_timeout.ticking == false);

            // Do not reset `repairing_pipeline` here as this must be reset by the read callback.
            // Otherwise, we would be making `repair_pipeline()` reentrant.
        }

        fn reset_quorum_messages(self: *Self, messages: *QuorumMessages, command: Command) void {
            assert(messages.len == config.replicas_max);
            var view: ?u32 = null;
            var count: usize = 0;
            for (messages) |*received, replica| {
                if (received.*) |message| {
                    assert(replica < self.replica_count);
                    assert(message.header.command == command);
                    assert(message.header.replica == replica);
                    // We may have transitioned into a newer view:
                    // However, all messages in the quorum should have the same view.
                    assert(message.header.view <= self.view);
                    if (view) |v| {
                        assert(message.header.view == v);
                    } else {
                        view = message.header.view;
                    }

                    self.message_bus.unref(message);
                    count += 1;
                }
                received.* = null;
            }
            assert(count <= self.replica_count);
            log.debug("{}: reset {} {s} message(s)", .{ self.replica, count, @tagName(command) });
        }

        fn reset_quorum_counter(self: *Self, counter: *QuorumCounter) void {
            var counter_iterator = counter.iterator(.{});
            while (counter_iterator.next()) |replica| {
                assert(replica < self.replica_count);
            }

            counter.setIntersection(QuorumCounterNull);
            assert(counter.count() == 0);

            var replica: usize = 0;
            while (replica < self.replica_count) : (replica += 1) {
                assert(!counter.isSet(replica));
            }
        }

        fn reset_quorum_do_view_change(self: *Self) void {
            self.reset_quorum_messages(&self.do_view_change_from_all_replicas, .do_view_change);
            self.do_view_change_quorum = false;
        }

        fn reset_quorum_nack_prepare(self: *Self) void {
            self.reset_quorum_counter(&self.nack_prepare_from_other_replicas);
            self.nack_prepare_op = null;
        }

        fn reset_quorum_start_view_change(self: *Self) void {
            self.reset_quorum_counter(&self.start_view_change_from_other_replicas);
            self.start_view_change_quorum = false;
        }

        fn send_prepare_ok(self: *Self, header: *const Header) void {
            assert(header.command == .prepare);
            assert(header.cluster == self.cluster);
            assert(header.replica == self.leader_index(header.view));
            assert(header.view <= self.view);
            assert(header.op <= self.op or header.view < self.view);

            if (self.status != .normal) {
                log.debug("{}: send_prepare_ok: not sending ({})", .{ self.replica, self.status });
                return;
            }

            if (header.op > self.op) {
                assert(header.view < self.view);
                // An op may be reordered concurrently through a view change while being journalled:
                log.debug("{}: send_prepare_ok: not sending (reordered)", .{self.replica});
                return;
            }

            assert(self.status == .normal);
            // After a view change, replicas send prepare_oks for uncommitted ops with older views:
            // However, we only send to the leader of the current view (see below where we send).
            assert(header.view <= self.view);
            assert(header.op <= self.op);

            if (header.op <= self.commit_max) {
                log.debug("{}: send_prepare_ok: not sending (committed)", .{self.replica});
                return;
            }

            if (self.journal.has_clean(header)) {
                log.debug("{}: send_prepare_ok: op={} checksum={}", .{
                    self.replica,
                    header.op,
                    header.checksum,
                });

                // It is crucial that replicas stop accepting prepare messages from earlier views
                // once they start the view change protocol. Without this constraint, the system
                // could get into a state in which there are two active primaries: the old one,
                // which hasn't failed but is merely slow or not well connected to the network, and
                // the new one. If a replica sent a prepare_ok message to the old primary after
                // sending its log to the new one, the old primary might commit an operation that
                // the new primary doesn't learn about in the do_view_change messages.

                // We therefore only ever send to the leader of the current view, never to the
                // leader of the prepare header's view:
                self.send_header_to_replica(self.leader_index(self.view), .{
                    .command = .prepare_ok,
                    .parent = header.parent,
                    .client = header.client,
                    .context = header.checksum,
                    .request = header.request,
                    .cluster = self.cluster,
                    .replica = self.replica,
                    .epoch = header.epoch,
                    .view = self.view,
                    .op = header.op,
                    .commit = header.commit,
                    .offset = header.offset,
                    .operation = header.operation,
                });
            } else {
                log.debug("{}: send_prepare_ok: not sending (dirty)", .{self.replica});
                return;
            }
        }

        fn send_prepare_oks_after_view_change(self: *Self) void {
            assert(self.status == .normal);

            var op = self.commit_max + 1;
            while (op <= self.op) : (op += 1) {
                // We may have breaks or stale headers in our uncommitted chain here. However:
                // * being able to send what we have will allow the pipeline to commit earlier, and
                // * the leader will drop any prepare_ok for a prepare not in the pipeline.
                // This is safe only because the leader can verify against the prepare checksum.
                if (self.journal.entry_for_op_exact(op)) |header| {
                    self.send_prepare_ok(header);
                    defer self.flush_loopback_queue();
                }
            }
        }

        fn send_start_view_change(self: *Self) void {
            assert(self.status == .view_change);
            assert(!self.do_view_change_quorum);
            // Send only to other replicas (and not to ourself) to avoid a quorum off-by-one error:
            // This could happen if the replica mistakenly counts its own message in the quorum.
            self.send_header_to_other_replicas(.{
                .command = .start_view_change,
                .cluster = self.cluster,
                .replica = self.replica,
                .view = self.view,
            });
        }

        fn send_do_view_change(self: *Self) void {
            assert(self.status == .view_change);
            assert(self.start_view_change_quorum);
            assert(!self.do_view_change_quorum);

            const count_start_view_change = self.start_view_change_from_other_replicas.count();
            assert(count_start_view_change >= self.quorum_view_change - 1);
            assert(count_start_view_change <= self.replica_count - 1);

<<<<<<< HEAD
            const message = self.create_view_change_message(.do_view_change) orelse {
                log.err("{}: send_do_view_change: waiting for message", .{self.replica});
                return;
            };
=======
            const message = self.create_view_change_message(.do_view_change);
>>>>>>> 162038d7
            defer self.message_bus.unref(message);

            assert(message.references == 1);
            assert(message.header.command == .do_view_change);
            assert(message.header.view == self.view);
            assert(message.header.op == self.op);
            assert(message.header.commit == self.commit_max);
            // TODO Assert that latest header in message body matches self.op.

            self.send_message_to_replica(self.leader_index(self.view), message);
        }

        fn send_eviction_message_to_client(self: *Self, client: u128) void {
            assert(self.status == .normal);
            assert(self.leader());

            log.err("{}: too many sessions, sending eviction message to client={}", .{
                self.replica,
                client,
            });

            self.send_header_to_client(client, .{
                .command = .eviction,
                .cluster = self.cluster,
                .replica = self.replica,
                .view = self.view,
                .client = client,
            });
        }

        fn send_header_to_client(self: *Self, client: u128, header: Header) void {
<<<<<<< HEAD
            const message = self.create_message_from_header(header) orelse {
                log.err("{}: no header-only message available, dropping message to client {}", .{
                    self.replica,
                    client,
                });
                return;
            };
=======
            const message = self.create_message_from_header(header);
>>>>>>> 162038d7
            defer self.message_bus.unref(message);

            self.message_bus.send_message_to_client(client, message);
        }

        fn send_header_to_other_replicas(self: *Self, header: Header) void {
<<<<<<< HEAD
            const message = self.create_message_from_header(header) orelse {
                log.err("{}: no header-only message available, dropping message to replicas", .{
                    self.replica,
                });
                return;
            };
=======
            const message = self.create_message_from_header(header);
>>>>>>> 162038d7
            defer self.message_bus.unref(message);

            var replica: u8 = 0;
            while (replica < self.replica_count) : (replica += 1) {
                if (replica != self.replica) {
                    self.send_message_to_replica(replica, message);
                }
            }
        }

        fn send_header_to_replica(self: *Self, replica: u8, header: Header) void {
<<<<<<< HEAD
            const message = self.create_message_from_header(header) orelse {
                log.err("{}: no header-only message available, dropping message to replica {}", .{
                    self.replica,
                    replica,
                });
                return;
            };
=======
            const message = self.create_message_from_header(header);
>>>>>>> 162038d7
            defer self.message_bus.unref(message);

            self.send_message_to_replica(replica, message);
        }

        fn send_message_to_other_replicas(self: *Self, message: *Message) void {
            var replica: u8 = 0;
            while (replica < self.replica_count) : (replica += 1) {
                if (replica != self.replica) {
                    self.send_message_to_replica(replica, message);
                }
            }
        }

        fn send_message_to_replica(self: *Self, replica: u8, message: *Message) void {
            log.debug("{}: sending {s} to replica {}: {}", .{
                self.replica,
                @tagName(message.header.command),
                replica,
                message.header,
            });

            if (message.header.invalid()) |reason| {
                log.err("{}: send_message_to_replica: invalid ({s})", .{ self.replica, reason });
                @panic("send_message_to_replica: invalid message");
            }

            assert(message.header.cluster == self.cluster);

            // TODO According to message.header.command, assert on the destination replica.
            switch (message.header.command) {
                .request => {
                    // Do not assert message.header.replica because we forward .request messages.
                    assert(self.status == .normal);
                    assert(message.header.view <= self.view);
                },
                .prepare => {
                    // Do not assert message.header.replica because we forward .prepare messages.
                    switch (self.status) {
                        .normal => assert(message.header.view <= self.view),
                        .view_change => assert(message.header.view < self.view),
                        else => unreachable,
                    }
                },
                .prepare_ok => {
                    assert(self.status == .normal);
                    assert(message.header.view == self.view);
                    // We must only ever send a prepare_ok to the latest leader of the active view:
                    // We must never straddle views by sending to a leader in an older view.
                    // Otherwise, we would be enabling a partitioned leader to commit.
                    assert(replica == self.leader_index(self.view));
                    assert(message.header.replica == self.replica);
                },
                .start_view_change => {
                    assert(self.status == .view_change);
                    assert(message.header.view == self.view);
                    assert(message.header.replica == self.replica);
                },
                .do_view_change => {
                    assert(self.status == .view_change);
                    assert(self.start_view_change_quorum);
                    assert(!self.do_view_change_quorum);
                    assert(message.header.view == self.view);
                    assert(message.header.replica == self.replica);
                    assert(message.header.op == self.op);
                    assert(replica == self.leader_index(self.view));
                },
                .start_view => switch (self.status) {
                    .normal => {
                        // A follower may ask the leader to resend the start_view message.
                        assert(!self.start_view_change_quorum);
                        assert(!self.do_view_change_quorum);
                        assert(message.header.view == self.view);
                        assert(message.header.replica == self.replica);
                    },
                    .view_change => {
                        assert(self.start_view_change_quorum);
                        assert(self.do_view_change_quorum);
                        assert(message.header.view == self.view);
                        assert(message.header.replica == self.replica);
                    },
                    else => unreachable,
                },
                .headers => {
                    assert(self.status == .normal or self.status == .view_change);
                    assert(message.header.view == self.view);
                    assert(message.header.replica == self.replica);
                },
                .ping, .pong => {
                    assert(message.header.view == self.view);
                    assert(message.header.replica == self.replica);
                },
                .commit => {
                    assert(self.status == .normal);
                    assert(self.leader());
                    assert(message.header.view == self.view);
                    assert(message.header.replica == self.replica);
                },
                .request_headers => {
                    assert(message.header.view == self.view);
                    assert(message.header.replica == self.replica);
                },
                .request_prepare => {
                    assert(message.header.view == self.view);
                    assert(message.header.replica == self.replica);
                },
                .nack_prepare => {
                    assert(message.header.view == self.view);
                    assert(message.header.replica == self.replica);
                    assert(replica == self.leader_index(self.view));
                },
                else => {
                    log.info("{}: send_message_to_replica: TODO {s}", .{
                        self.replica,
                        @tagName(message.header.command),
                    });
                },
            }

            if (replica == self.replica) {
                assert(self.loopback_queue == null);
                self.loopback_queue = message.ref();
            } else {
                self.message_bus.send_message_to_replica(replica, message);
            }
        }

        /// Finds the header with the highest op number in a slice of headers from a replica.
        /// Searches only by op number to find the highest `self.op for the replica.
        fn set_latest_op(headers: []Header, latest: *Header) void {
            switch (latest.command) {
                .reserved, .prepare => assert(latest.valid_checksum()),
                else => unreachable,
            }

            for (headers) |header| {
                assert(header.valid_checksum());
                assert(header.invalid() == null);
                assert(header.command == .prepare);

                if (latest.command == .reserved or header.op > latest.op) {
                    // We are simply trying to find the latest `self.op` in the replica's log.
                    // We therefore do not compare views here.
                    latest.* = header;
                }
            }
        }

        fn set_latest_op_and_k(
            self: *Self,
            latest: *const Header,
            k: u64,
            method: []const u8,
        ) void {
            assert(self.status == .view_change);

            assert(latest.valid_checksum());
            assert(latest.invalid() == null);
            assert(latest.command == .prepare);
            assert(latest.cluster == self.cluster);

            // The view may have started already, so we can have a prepare in the same view:
            assert(latest.view <= self.view);

            log.debug("{}: {s}: view={} op={}..{} commit={}..{} checksum={} offset={}", .{
                self.replica,
                method,
                self.view,
                self.op,
                latest.op,
                self.commit_max,
                k,
                latest.checksum,
                latest.offset,
            });

            // Uncommitted ops may not survive a view change so we must assert `latest.op` against
            // `commit_max` and not `self.op`. However, committed ops (`commit_max`) must survive:
            assert(latest.op >= self.commit_max);
            assert(latest.op >= latest.commit);
            assert(latest.op >= k);
            // We expect that `commit_max` (and `commit_min`) may be greater than `latest.commit`
            // because `latest.commit` is the commit number at the time the `latest.op` prepared.
            // We expect that `commit_max` (and `commit_min`) may also be greater even than `k`
            // because we may be the old leader joining towards the end of the view change and we
            // may have committed the `latest.op` already. However, this is bounded by pipelining.
            // The intersection property only requires that all "possibly" committed operations must
            // survive into the new view so that they can then be committed by the new leader. This
            // guarantees that if the old leader "possibly" committed the operation, then the new
            // leader will also commit the operation.
            if (k < self.commit_max and self.commit_min == self.commit_max) {
                log.debug("{}: {s}: k={} < commit_max={} and commit_min == commit_max", .{
                    self.replica,
                    method,
                    k,
                    self.commit_max,
                });
            }
            assert(k >= latest.commit);
            assert(k >= self.commit_max - std.math.min(config.pipeline_max, self.commit_max));

            assert(self.commit_min <= self.commit_max);
            assert(self.op >= self.commit_max or self.op < self.commit_max);

            self.op = latest.op;
            // Crucially, we must never rewind `commit_max` (and then `commit_min`) because
            // `commit_min` represents what we have already applied to our state machine:
            self.commit_max = std.math.max(self.commit_max, k);

            assert(self.commit_min <= self.commit_max);
            assert(self.op >= self.commit_max);

            // Do not set the latest op as dirty if we already have it exactly:
            // Otherwise, this would trigger a repair and delay the view change, or worse, it would
            // prevent us from assisting another replica to recover when we do in fact have the op.
            if (self.journal.entry_for_op_exact_with_checksum(latest.op, latest.checksum)) |_| {
                log.debug("{}: {s}: latest op exists exactly", .{ self.replica, method });
            } else {
                self.journal.set_entry_as_dirty(latest);
            }

            assert(self.op == latest.op);
            self.journal.remove_entries_from(self.op + 1);
            assert(self.journal.entry_for_op_exact(self.op).?.checksum == latest.checksum);
        }

        fn start_view_as_the_new_leader(self: *Self) void {
            assert(self.status == .view_change);
            assert(self.leader_index(self.view) == self.replica);
            assert(self.do_view_change_quorum);

            assert(!self.committing);
            assert(!self.repairing_pipeline);

            assert(self.commit_min == self.commit_max);
            assert(self.repair_pipeline_op() == null);
            assert(self.commit_max + self.pipeline.count == self.op);
            assert(self.valid_hash_chain_between(self.commit_min, self.op));

            var pipeline_op = self.commit_max + 1;
            var pipeline_parent = self.journal.entry_for_op_exact(self.commit_max).?.checksum;
            var iterator = self.pipeline.iterator();
            while (iterator.next_ptr()) |prepare| {
                assert(prepare.message.header.command == .prepare);
                assert(prepare.message.header.op == pipeline_op);
                assert(prepare.message.header.parent == pipeline_parent);

                pipeline_parent = prepare.message.header.checksum;
                pipeline_op += 1;
            }
            assert(self.pipeline.count <= config.pipeline_max);
            assert(self.commit_max + self.pipeline.count == pipeline_op - 1);

            assert(self.journal.dirty.len == 0);
            assert(self.journal.faulty.len == 0);
            assert(self.nack_prepare_op == null);

<<<<<<< HEAD
            const start_view = self.create_view_change_message(.start_view) orelse {
                log.err("{}: start_view_as_the_new_leader: waiting for message", .{self.replica});
                return;
            };
=======
            const start_view = self.create_view_change_message(.start_view);
>>>>>>> 162038d7
            defer self.message_bus.unref(start_view);

            self.transition_to_normal_status(self.view);
            // Detect if the transition to normal status above accidentally resets the pipeline:
            assert(self.commit_max + self.pipeline.count == self.op);

            assert(self.status == .normal);
            assert(self.leader());

            assert(start_view.references == 1);
            assert(start_view.header.command == .start_view);
            assert(start_view.header.view == self.view);
            assert(start_view.header.op == self.op);
            assert(start_view.header.commit == self.commit_max);

            // Send prepare_ok messages to ourself to contribute to the pipeline.
            self.send_prepare_oks_after_view_change();

            self.send_message_to_other_replicas(start_view);
        }

        fn transition_to_normal_status(self: *Self, new_view: u32) void {
            log.debug("{}: transition_to_normal_status: view={}", .{ self.replica, new_view });
            // In the VRR paper it's possible to transition from normal to normal for the same view.
            // For example, this could happen after a state transfer triggered by an op jump.
            assert(new_view >= self.view);
            self.view = new_view;
            self.view_normal = new_view;
            self.status = .normal;

            if (self.leader()) {
                log.debug("{}: transition_to_normal_status: leader", .{self.replica});

                self.ping_timeout.start();
                self.commit_timeout.start();
                self.normal_status_timeout.stop();
                self.view_change_status_timeout.stop();
                self.view_change_message_timeout.stop();
                self.repair_timeout.start();

                // Do not reset the pipeline as there may be uncommitted ops to drive to completion.
                if (self.pipeline.count > 0) {
                    assert(!self.prepare_timeout.ticking);
                    self.prepare_timeout.start();
                }
            } else {
                log.debug("{}: transition_to_normal_status: follower", .{self.replica});

                self.ping_timeout.start();
                self.commit_timeout.stop();
                self.normal_status_timeout.start();
                self.view_change_status_timeout.stop();
                self.view_change_message_timeout.stop();
                self.repair_timeout.start();

                self.reset_pipeline();
            }

            self.reset_quorum_start_view_change();
            self.reset_quorum_do_view_change();
            self.reset_quorum_nack_prepare();

            assert(self.start_view_change_quorum == false);
            assert(self.do_view_change_quorum == false);
            assert(self.nack_prepare_op == null);
        }

        /// A replica i that notices the need for a view change advances its view, sets its status to
        /// view_change, and sends a ⟨start_view_change v, i⟩ message to all the other replicas,
        /// where v identifies the new view. A replica notices the need for a view change either based
        /// on its own timer, or because it receives a start_view_change or do_view_change message for
        /// a view with a larger number than its own view.
        fn transition_to_view_change_status(self: *Self, new_view: u32) void {
            log.debug("{}: transition_to_view_change_status: view={}..{}", .{
                self.replica,
                self.view,
                new_view,
            });
            assert(new_view > self.view);
            self.view = new_view;
            self.status = .view_change;

            self.ping_timeout.stop();
            self.commit_timeout.stop();
            self.normal_status_timeout.stop();
            self.view_change_status_timeout.start();
            self.view_change_message_timeout.start();
            self.repair_timeout.stop();

            // Do not reset quorum counters only on entering a view, assuming that the view will be
            // followed only by a single subsequent view change to the next view, because multiple
            // successive view changes can fail, e.g. after a view change timeout.
            // We must therefore reset our counters here to avoid counting messages from an older view,
            // which would violate the quorum intersection property essential for correctness.
            self.reset_pipeline();
            self.reset_quorum_start_view_change();
            self.reset_quorum_do_view_change();
            self.reset_quorum_nack_prepare();

            assert(self.start_view_change_quorum == false);
            assert(self.do_view_change_quorum == false);
            assert(self.nack_prepare_op == null);

            self.send_start_view_change();
        }

        fn update_client_table_entry(self: *Self, reply: *Message) void {
            assert(reply.header.command == .reply);
            assert(reply.header.operation != .register);
            assert(reply.header.client > 0);
            assert(reply.header.context == 0);
            assert(reply.header.op == reply.header.commit);
            assert(reply.header.commit > 0);
            assert(reply.header.request > 0);

            if (self.client_table.getPtr(reply.header.client)) |entry| {
                assert(entry.reply.header.command == .reply);
                assert(entry.reply.header.context == 0);
                assert(entry.reply.header.op == entry.reply.header.commit);
                assert(entry.reply.header.commit >= entry.session);

                assert(entry.reply.header.client == reply.header.client);
                assert(entry.reply.header.request + 1 == reply.header.request);
                assert(entry.reply.header.op < reply.header.op);
                assert(entry.reply.header.commit < reply.header.commit);

                // TODO Use this reply's prepare to cross-check against the entry's prepare, if we
                // still have access to the prepare in the journal (it may have been snapshotted).

                log.debug("{}: update_client_table_entry: client={} session={} request={}", .{
                    self.replica,
                    reply.header.client,
                    entry.session,
                    reply.header.request,
                });

                self.message_bus.unref(entry.reply);
                entry.reply = reply.ref();
            } else {
                // If no entry exists, then the session must have been evicted while being prepared.
                // We can still send the reply, the next request will receive an eviction message.
            }
        }

        /// Whether it is safe to commit or send prepare_ok messages.
        /// Returns true if the hash chain is valid and up to date for the current view.
        /// This is a stronger guarantee than `valid_hash_chain_between()` below.
        fn valid_hash_chain(self: *Self, method: []const u8) bool {
            // If we know we could validate the hash chain even further, then wait until we can:
            // This is partial defense-in-depth in case `self.op` is ever advanced by a reordered op.
            if (self.op < self.commit_max) {
                log.debug("{}: {s}: waiting for repair (op={} < commit={})", .{
                    self.replica,
                    method,
                    self.op,
                    self.commit_max,
                });
                return false;
            }

            // We must validate the hash chain as far as possible, since `self.op` may disclose a fork:
            if (!self.valid_hash_chain_between(self.commit_min, self.op)) {
                log.debug("{}: {s}: waiting for repair (hash chain)", .{ self.replica, method });
                return false;
            }

            return true;
        }

        /// Returns true if all operations are present, correctly ordered and connected by hash chain,
        /// between `op_min` and `op_max` (both inclusive).
        fn valid_hash_chain_between(self: *Self, op_min: u64, op_max: u64) bool {
            assert(op_min <= op_max);

            // If we use anything less than self.op then we may commit ops for a forked hash chain that
            // have since been reordered by a new leader.
            assert(op_max == self.op);
            var b = self.journal.entry_for_op_exact(op_max).?;

            var op = op_max;
            while (op > op_min) {
                op -= 1;

                if (self.journal.entry_for_op_exact(op)) |a| {
                    assert(a.op + 1 == b.op);
                    if (a.checksum == b.parent) {
                        assert(ascending_viewstamps(a, b));
                        b = a;
                    } else {
                        log.debug("{}: valid_hash_chain_between: break: A: {}", .{ self.replica, a });
                        log.debug("{}: valid_hash_chain_between: break: B: {}", .{ self.replica, b });
                        return false;
                    }
                } else {
                    log.debug("{}: valid_hash_chain_between: missing op={}", .{ self.replica, op });
                    return false;
                }
            }
            assert(b.op == op_min);
            return true;
        }

        fn view_jump(self: *Self, header: *const Header) void {
            const to: Status = switch (header.command) {
                .prepare, .commit => .normal,
                .start_view_change, .do_view_change, .start_view => .view_change,
                else => unreachable,
            };

            if (self.status != .normal and self.status != .view_change) return;

            if (header.view < self.view) return;

            // Compare status transitions and decide whether to view jump or ignore:
            switch (self.status) {
                .normal => switch (to) {
                    // If the transition is to `.normal`, then ignore if for the same view:
                    .normal => if (header.view == self.view) return,
                    // If the transition is to `.view_change`, then ignore if the view has started:
                    .view_change => if (header.view == self.view) return,
                    else => unreachable,
                },
                .view_change => switch (to) {
                    // This is an interesting special case:
                    // If the transition is to `.normal` in the same view, then we missed the
                    // `start_view` message and we must also consider this a view jump:
                    // If we don't handle this below then our `view_change_status_timeout` will fire
                    // and we will disrupt the cluster with another view change for a newer view.
                    .normal => {},
                    // If the transition is to `.view_change`, then ignore if for the same view:
                    .view_change => if (header.view == self.view) return,
                    else => unreachable,
                },
                else => unreachable,
            }

            switch (to) {
                .normal => {
                    if (header.view == self.view) {
                        assert(self.status == .view_change);

                        log.debug("{}: view_jump: waiting to exit view change", .{self.replica});
                    } else {
                        assert(header.view > self.view);
                        assert(self.status == .view_change or self.status == .normal);

                        log.debug("{}: view_jump: waiting to jump to newer view", .{self.replica});
                    }

                    // TODO Debounce and decouple this from `on_message()` by moving into `tick()`:
                    log.debug("{}: view_jump: requesting start_view message", .{self.replica});
                    self.send_header_to_replica(self.leader_index(header.view), .{
                        .command = .request_start_view,
                        .cluster = self.cluster,
                        .replica = self.replica,
                        .view = header.view,
                    });
                },
                .view_change => {
                    assert(header.view > self.view);
                    assert(self.status == .view_change or self.status == .normal);

                    if (header.view == self.view + 1) {
                        log.debug("{}: view_jump: jumping to view change", .{self.replica});
                    } else {
                        log.debug("{}: view_jump: jumping to next view change", .{self.replica});
                    }
                    self.transition_to_view_change_status(header.view);
                },
                else => unreachable,
            }
        }

        fn write_prepare(self: *Self, message: *Message, trigger: Journal.Write.Trigger) void {
            assert(message.references > 0);
            assert(message.header.command == .prepare);
            assert(message.header.view <= self.view);
            assert(message.header.op <= self.op);

            if (!self.journal.has(message.header)) {
                log.debug("{}: write_prepare: ignoring op={} checksum={} (header changed)", .{
                    self.replica,
                    message.header.op,
                    message.header.checksum,
                });
                return;
            }

            if (self.journal.writing(message.header.op, message.header.checksum)) {
                log.debug("{}: write_prepare: ignoring op={} checksum={} (already writing)", .{
                    self.replica,
                    message.header.op,
                    message.header.checksum,
                });
                return;
            }

            self.journal.write_prepare(write_prepare_on_write, message, trigger);
        }

        fn write_prepare_on_write(
            self: *Self,
            wrote: ?*Message,
            trigger: Journal.Write.Trigger,
        ) void {
            // `null` indicates that we did not complete the write for some reason.
            const message = wrote orelse return;

            self.send_prepare_ok(message.header);
            defer self.flush_loopback_queue();

            switch (trigger) {
                .append => {},
                // If this was a repair, continue immediately to repair the next prepare:
                // This is an optimization to eliminate waiting until the next repair timeout.
                .repair => self.repair(),
            }
        }
    };
}<|MERGE_RESOLUTION|>--- conflicted
+++ resolved
@@ -136,11 +136,7 @@
 
         /// The leader's pipeline of inflight prepares waiting to commit in FIFO order.
         /// This allows us to pipeline without the complexity of out-of-order commits.
-<<<<<<< HEAD
-        pipeline: RingBuffer(Prepare, config.pipelining_max, .array) = .{},
-=======
-        pipeline: RingBuffer(Prepare, config.pipeline_max) = .{},
->>>>>>> 162038d7
+        pipeline: RingBuffer(Prepare, config.pipeline_max, .array) = .{},
 
         /// In some cases, a replica may send a message to itself. We do not submit these messages
         /// to the message bus but rather queue them here for guaranteed immediate delivery, which
@@ -878,23 +874,6 @@
             assert(self.status == .view_change);
             assert(message.header.view == self.view);
 
-<<<<<<< HEAD
-            if (self.leader_index(self.view) == self.replica) {
-                // If we are the leader of the new view, then wait until we have a message to send a
-                // do_view_change message to ourself. The on_do_view_change() handler will panic if
-                // we received a start_view_change quorum without a do_view_change to ourself.
-                if (self.message_bus.get_message()) |available| {
-                    self.message_bus.unref(available);
-                } else {
-                    log.err("{}: on_start_view_change: waiting for message for do_view_change", .{
-                        self.replica,
-                    });
-                    return;
-                }
-            }
-
-=======
->>>>>>> 162038d7
             // Wait until we have `f` messages (excluding ourself) for quorum:
             assert(self.replica_count > 1);
             const threshold = self.quorum_view_change - 1;
@@ -1100,16 +1079,7 @@
             assert(message.header.replica != self.replica);
             assert(self.leader());
 
-<<<<<<< HEAD
-            const start_view = self.create_view_change_message(.start_view) orelse {
-                log.err("{}: on_request_start_view: dropping start_view, no message available", .{
-                    self.replica,
-                });
-                return;
-            };
-=======
             const start_view = self.create_view_change_message(.start_view);
->>>>>>> 162038d7
             defer self.message_bus.unref(start_view);
 
             assert(start_view.references == 1);
@@ -1133,14 +1103,7 @@
                 return;
             }
 
-<<<<<<< HEAD
-            const response = self.message_bus.get_message() orelse {
-                log.err("{}: on_recovery: ignoring (waiting for message)", .{self.replica});
-                return;
-            };
-=======
             const response = self.message_bus.get_message();
->>>>>>> 162038d7
             defer self.message_bus.unref(response);
 
             response.header.* = .{
@@ -1287,18 +1250,7 @@
             assert(message.header.view == self.view);
             assert(message.header.replica != self.replica);
 
-<<<<<<< HEAD
-            const response = self.message_bus.get_message() orelse {
-                log.err("{}: on_request_headers: ignoring (op={}..{}, no message available)", .{
-                    self.replica,
-                    message.header.commit,
-                    message.header.op,
-                });
-                return;
-            };
-=======
             const response = self.message_bus.get_message();
->>>>>>> 162038d7
             defer self.message_bus.unref(response);
 
             response.header.* = .{
@@ -1914,18 +1866,7 @@
                 return;
             }
 
-<<<<<<< HEAD
-            // TODO We can optimize this to commit into the client table reply if it exists.
-            const reply = self.message_bus.get_message() orelse {
-                log.err("{}: commit_ops_commit: waiting for message", .{self.replica});
-                return;
-            };
-            defer self.message_bus.unref(reply);
-
-            self.commit_op(prepare.?, reply);
-=======
             self.commit_op(prepare.?);
->>>>>>> 162038d7
 
             assert(self.commit_min == op);
             assert(self.commit_min <= self.commit_max);
@@ -2030,19 +1971,7 @@
                 assert(count >= self.quorum_replication);
                 assert(count <= self.replica_count);
 
-<<<<<<< HEAD
-                // TODO We can optimize this to commit into the client table reply if it exists.
-                const reply = self.message_bus.get_message() orelse {
-                    // Eventually handled by on_prepare_timeout().
-                    log.err("{}: commit_pipeline: waiting for message", .{self.replica});
-                    return;
-                };
-                defer self.message_bus.unref(reply);
-
-                self.commit_op(prepare.message, reply);
-=======
                 self.commit_op(prepare.message);
->>>>>>> 162038d7
 
                 assert(self.commit_min == self.commit_max);
                 assert(self.commit_max == prepare.message.header.op);
@@ -3669,14 +3598,7 @@
             assert(count_start_view_change >= self.quorum_view_change - 1);
             assert(count_start_view_change <= self.replica_count - 1);
 
-<<<<<<< HEAD
-            const message = self.create_view_change_message(.do_view_change) orelse {
-                log.err("{}: send_do_view_change: waiting for message", .{self.replica});
-                return;
-            };
-=======
             const message = self.create_view_change_message(.do_view_change);
->>>>>>> 162038d7
             defer self.message_bus.unref(message);
 
             assert(message.references == 1);
@@ -3708,33 +3630,14 @@
         }
 
         fn send_header_to_client(self: *Self, client: u128, header: Header) void {
-<<<<<<< HEAD
-            const message = self.create_message_from_header(header) orelse {
-                log.err("{}: no header-only message available, dropping message to client {}", .{
-                    self.replica,
-                    client,
-                });
-                return;
-            };
-=======
             const message = self.create_message_from_header(header);
->>>>>>> 162038d7
             defer self.message_bus.unref(message);
 
             self.message_bus.send_message_to_client(client, message);
         }
 
         fn send_header_to_other_replicas(self: *Self, header: Header) void {
-<<<<<<< HEAD
-            const message = self.create_message_from_header(header) orelse {
-                log.err("{}: no header-only message available, dropping message to replicas", .{
-                    self.replica,
-                });
-                return;
-            };
-=======
             const message = self.create_message_from_header(header);
->>>>>>> 162038d7
             defer self.message_bus.unref(message);
 
             var replica: u8 = 0;
@@ -3746,17 +3649,7 @@
         }
 
         fn send_header_to_replica(self: *Self, replica: u8, header: Header) void {
-<<<<<<< HEAD
-            const message = self.create_message_from_header(header) orelse {
-                log.err("{}: no header-only message available, dropping message to replica {}", .{
-                    self.replica,
-                    replica,
-                });
-                return;
-            };
-=======
             const message = self.create_message_from_header(header);
->>>>>>> 162038d7
             defer self.message_bus.unref(message);
 
             self.send_message_to_replica(replica, message);
@@ -4014,14 +3907,7 @@
             assert(self.journal.faulty.len == 0);
             assert(self.nack_prepare_op == null);
 
-<<<<<<< HEAD
-            const start_view = self.create_view_change_message(.start_view) orelse {
-                log.err("{}: start_view_as_the_new_leader: waiting for message", .{self.replica});
-                return;
-            };
-=======
             const start_view = self.create_view_change_message(.start_view);
->>>>>>> 162038d7
             defer self.message_bus.unref(start_view);
 
             self.transition_to_normal_status(self.view);
