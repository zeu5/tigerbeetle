//! Checks for various non-functional properties of the code itself.

const std = @import("std");
const assert = std.debug.assert;
const fs = std.fs;
const mem = std.mem;
const math = std.math;

const stdx = @import("./stdx.zig");
const Shell = @import("./shell.zig");

test "tidy" {
    const allocator = std.testing.allocator;

    const buffer_size = 1024 * 1024;
    const buffer = try allocator.alloc(u8, buffer_size);
    defer allocator.free(buffer);

    var src_dir = try fs.cwd().openDir("./src", .{ .iterate = true });
    defer src_dir.close();

    var walker = try src_dir.walk(allocator);
    defer walker.deinit();

    var dead_detector = DeadDetector.init(allocator);
    defer dead_detector.deinit();

    // NB: all checks are intentionally implemented in a streaming fashion, such that we only need
    // to read the files once.
    while (try walker.next()) |entry| {
        if (entry.kind == .file and mem.endsWith(u8, entry.path, ".zig")) {
            const file = try entry.dir.openFile(entry.basename, .{});
            defer file.close();

            const bytes_read = try file.readAll(buffer);
            if (bytes_read == buffer.len) return error.FileTooLong;

            const source_file = SourceFile{ .path = entry.path, .text = buffer[0..bytes_read] };
            try tidy_banned(source_file);
            try tidy_long_line(source_file);
            try dead_detector.visit(source_file);
        }
    }

    try dead_detector.finish();
}

const SourceFile = struct { path: []const u8, text: []const u8 };

fn tidy_banned(file: SourceFile) !void {
    if (banned(file.text)) |ban| {
        std.debug.print(
            "{s}: banned: {s}\n",
            .{ file.path, ban },
        );
        return error.Banned;
    }
}

fn tidy_long_line(file: SourceFile) !void {
    const long_line = try find_long_line(file.text);
    if (long_line) |line_index| {
        if (!is_naughty(file.path)) {
            std.debug.print(
                "{s}:{d} error: line exceeds 100 columns\n",
                .{ file.path, line_index + 1 },
            );
            return error.LineTooLong;
        }
    } else {
        if (is_naughty(file.path)) {
            std.debug.print(
                "{s}: error: no longer contains long lines, " ++
                    "remove from the `naughty_list`\n",
                .{file.path},
            );
            return error.OutdatedNaughtyList;
        }
    }
    assert((long_line != null) == is_naughty(file.path));
}

// Zig's lazy compilation model makes it too easy to forget to include a file into the build --- if
// nothing imports a file, compiler just doesn't see it and can't flag it as unused.
//
// DeadDetector implements heuristic detection of unused files, by "grepping" for import statements
// and flagging file which are never imported. This gives false negatives for unreachable cycles of
// files, as well as for identically-named files, but it should be good enough in practice.
const DeadDetector = struct {
    const FileName = [64]u8;
    const FileState = struct { import_count: u32, definition_count: u32 };
    const FileMap = std.AutoArrayHashMap(FileName, FileState);

    files: FileMap,

    fn init(allocator: std.mem.Allocator) DeadDetector {
        return .{ .files = FileMap.init(allocator) };
    }

    fn deinit(detector: *DeadDetector) void {
        detector.files.deinit();
    }

    fn visit(detector: *DeadDetector, file: SourceFile) !void {
        (try detector.file_state(file.path)).definition_count += 1;

        var text = file.text;
        for (0..1024) |_| {
            const cut = stdx.cut(text, "@import(\"") orelse break;
            text = cut.suffix;
            const import_path = stdx.cut(text, "\")").?.prefix;
            if (std.mem.endsWith(u8, import_path, ".zig")) {
                (try detector.file_state(import_path)).import_count += 1;
            }
        } else {
            std.debug.panic("file with more than 1024 imports: {s}", .{file.path});
        }
    }

    fn finish(detector: *DeadDetector) !void {
        defer detector.files.clearRetainingCapacity();

        for (detector.files.keys(), detector.files.values()) |name, state| {
            assert(state.definition_count > 0);
            if (state.import_count == 0 and !is_entry_point(name)) {
                std.debug.print("file never imported: {s}\n", .{name});
                return error.DeadFile;
            }
        }
    }

    fn file_state(detector: *DeadDetector, path: []const u8) !*FileState {
        const gop = try detector.files.getOrPut(path_to_name(path));
        if (!gop.found_existing) gop.value_ptr.* = .{ .import_count = 0, .definition_count = 0 };
        return gop.value_ptr;
    }

    fn path_to_name(path: []const u8) FileName {
        assert(std.mem.endsWith(u8, path, ".zig"));
        const basename = std.fs.path.basename(path);
        var file_name: FileName = .{0} ** 64;
        assert(basename.len <= file_name.len);
        stdx.copy_disjoint(.inexact, u8, &file_name, basename);
        return file_name;
    }

    fn is_entry_point(file: FileName) bool {
        const entry_points: []const []const u8 = &.{
            "fuzz_tests.zig",
            "integration_tests.zig",
            "jni_tests.zig",
            "main.zig",
            "node.zig",
            "vopr.zig",
            "tb_client_header.zig",
            "unit_tests.zig",
            "scripts.zig",
            "tb_client_exports.zig",
            "dotnet_bindings.zig",
            "go_bindings.zig",
            "node_bindings.zig",
            "java_bindings.zig",
        };
        for (entry_points) |entry_point| {
            if (std.mem.startsWith(u8, &file, entry_point)) return true;
        }
        return false;
    }
};

test "tidy changelog" {
    const allocator = std.testing.allocator;

    const changelog_size_max = 1024 * 1024;
    const changelog = try fs.cwd().readFileAlloc(allocator, "CHANGELOG.md", changelog_size_max);
    defer allocator.free(changelog);

    var line_iterator = mem.split(u8, changelog, "\n");
    var line_index: usize = 0;
    while (line_iterator.next()) |line| : (line_index += 1) {
        if (std.mem.endsWith(u8, line, " ")) {
            std.debug.print("CHANGELOG.md:{d} trailing whitespace", .{line_index + 1});
            return error.TrailingWhitespace;
        }
        const line_length = try std.unicode.utf8CountCodepoints(line);
        if (line_length > 100 and !has_link(line)) {
            std.debug.print("CHANGELOG.md:{d} line exceeds 100 columns\n", .{line_index + 1});
            return error.LineTooLong;
        }
    }
}

test "tidy naughty list" {
    var src = try fs.cwd().openDir("src", .{});
    defer src.close();

    for (naughty_list) |naughty_path| {
        _ = src.statFile(naughty_path) catch |err| {
            if (err == error.FileNotFound) {
                std.debug.print(
                    "path does not exist: src/{s}\n",
                    .{naughty_path},
                );
            }
            return err;
        };
    }
}

test "tidy no large blobs" {
    const allocator = std.testing.allocator;
    const shell = try Shell.create(allocator);
    defer shell.destroy();

    // Run `git rev-list | git cat-file` to find large blobs. This is better than looking at the
    // files in the working tree, because it catches the cases where a large file is "removed" by
    // reverting the commit.
    //
    // Zig's std doesn't provide a cross platform abstraction for piping two commands together, so
    // we begrudgingly pass the data through this intermediary process.
    const shallow = try shell.exec_stdout("git rev-parse --is-shallow-repository", .{});
    if (!std.mem.eql(u8, shallow, "false")) {
        return error.ShallowRepository;
    }

    const MiB = 1024 * 1024;
    const rev_list = try shell.exec_stdout_options(
        .{ .max_output_bytes = 50 * MiB },
        "git rev-list --objects HEAD",
        .{},
    );
    const objects = try shell.exec_stdout_options(
        .{ .max_output_bytes = 50 * MiB, .stdin_slice = rev_list },
        "git cat-file --batch-check={format}",
        .{ .format = "%(objecttype) %(objectsize) %(rest)" },
    );

    var has_large_blobs = false;
    var lines = std.mem.split(u8, objects, "\n");
    while (lines.next()) |line| {
        // Parsing lines like
        //     blob 1032 client/package.json
        const blob = stdx.cut_prefix(line, "blob ") orelse continue;

        const cut = stdx.cut(blob, " ").?;
        const size = try std.fmt.parseInt(u64, cut.prefix, 10);
        const path = cut.suffix;

        if (std.mem.eql(u8, path, "src/vsr/replica.zig")) continue; // :-)
        if (std.mem.eql(u8, path, "src/docs_website/package-lock.json")) continue; // :-(
        if (size > @divExact(MiB, 4)) {
            has_large_blobs = true;
            std.debug.print("{s}\n", .{line});
        }
    }
    if (has_large_blobs) return error.HasLargeBlobs;
}

// Sanity check for "unexpected" files in the repository.
test "tidy extensions" {
    const allowed_extensions = std.StaticStringMap(void).initComptime(.{
        .{".bat"}, .{".c"},     .{".cs"},   .{".csproj"},  .{".css"},  .{".go"},
        .{".h"},   .{".hcl"},   .{".java"}, .{".js"},      .{".json"}, .{".md"},
        .{".mod"}, .{".props"}, .{".ps1"},  .{".service"}, .{".sln"},  .{".sum"},
        .{".ts"},  .{".txt"},   .{".xml"},  .{".yml"},     .{".zig"},
    });

    const exceptions = std.StaticStringMap(void).initComptime(.{
        .{".editorconfig"},                          .{".gitattributes"},
        .{".gitignore"},                             .{".nojekyll"},
        .{"CNAME"},                                  .{"Dockerfile"},
        .{"exclude-pmd.properties"},                 .{"favicon.ico"},
        .{"favicon.png"},                            .{"LICENSE"},
        .{"module-info.test"},                       .{"index.html"},
        .{"logo.svg"},                               .{"logo-white.svg"},
        .{"logo-with-text-white.svg"},               .{"scripts/install_zig.sh"},
        .{"src/scripts/cfo_supervisor.sh"},          .{"src/docs_website/scripts/build.sh"},
        .{".github/ci/docs_check.sh"},               .{".github/ci/test_aof.sh"},
        .{"tools/systemd/tigerbeetle-pre-start.sh"}, .{"tools/vscode/format_debug_server.sh"},
    });

    const allocator = std.testing.allocator;
    const shell = try Shell.create(allocator);
    defer shell.destroy();

    const files = try shell.exec_stdout("git ls-files", .{});
    var lines = std.mem.split(u8, files, "\n");
    var bad_extension = false;
    while (lines.next()) |path| {
        if (path.len == 0) continue;
        const extension = std.fs.path.extension(path);
        if (!allowed_extensions.has(extension)) {
            const basename = std.fs.path.basename(path);
            if (!exceptions.has(basename) and !exceptions.has(path)) {
                std.debug.print("bad extension: {s}\n", .{path});
                bad_extension = true;
            }
        }
    }
    if (bad_extension) return error.BadExtension;
}

fn banned(source: []const u8) ?[]const u8 {
    // Note: must avoid banning ourselves!
    if (std.mem.indexOf(u8, source, "std." ++ "BoundedArray") != null) {
        return "use stdx." ++ "BoundedArray instead of std version";
    }

    if (std.mem.indexOf(u8, source, "trait." ++ "hasUniqueRepresentation") != null) {
        return "use stdx." ++ "has_unique_representation instead of std version";
    }

    if (std.mem.indexOf(u8, source, "mem." ++ "copy(") != null) {
        return "use stdx." ++ "copy_disjoint instead of std version";
    }

    if (std.mem.indexOf(u8, source, "mem." ++ "copyForwards(") != null) {
        return "use stdx." ++ "copy_left instead of std version";
    }

    if (std.mem.indexOf(u8, source, "mem." ++ "copyBackwards(") != null) {
        return "use stdx." ++ "copy_right instead of std version";
    }

    // Ban "fixme" comments. This allows using fixe as reminders with teeth --- when working on a
    // larger pull requests, it is often helpful to leave fixme comments as a reminder to oneself.
    // This tidy rule ensures that the reminder is acted upon before code gets into main. That is:
    // - use fixme for issues to be fixed in the same pull request,
    // - use todo as general-purpose long-term remainders without enforcement.
    if (std.mem.indexOf(u8, source, "FIX" ++ "ME") != null) {
        return "FIX" ++ "ME comments must be addressed before getting to main";
    }

    return null;
}

fn is_naughty(path: []const u8) bool {
    for (naughty_list) |naughty_path| {
        // Separator-agnostic path comparison.
        if (naughty_path.len == path.len) {
            var equal_paths = true;
            for (naughty_path, 0..) |c, i| {
                equal_paths = equal_paths and
                    (path[i] == c or (path[i] == fs.path.sep and c == fs.path.sep_posix));
            }
            if (equal_paths) return true;
        }
    }
    return false;
}

fn find_long_line(file_text: []const u8) !?usize {
    var line_iterator = mem.split(u8, file_text, "\n");
    var line_index: usize = 0;
    while (line_iterator.next()) |line| : (line_index += 1) {
        const line_length = try std.unicode.utf8CountCodepoints(line);
        if (line_length > 100) {
            if (has_link(line)) continue;
            // For multiline strings, we care that the _result_ fits 100 characters,
            // but we don't mind indentation in the source.
            if (parse_multiline_string(line)) |string_value| {
                const string_value_length = try std.unicode.utf8CountCodepoints(string_value);
                if (string_value_length <= 100) continue;
            }
            return line_index;
        }
    }
    return null;
}

/// Heuristically checks if a `line` contains an URL.
fn has_link(line: []const u8) bool {
    return std.mem.indexOf(u8, line, "https://") != null;
}

/// If a line is a `\\` string literal, extract its value.
fn parse_multiline_string(line: []const u8) ?[]const u8 {
    const cut = stdx.cut(line, "\\\\") orelse return null;
    for (cut.prefix) |c| if (c != ' ') return null;
    return cut.suffix;
}

const naughty_list = [_][]const u8{
<<<<<<< HEAD
    "lsm/forest_fuzz.zig",
    "lsm/groove.zig",
=======
    "lsm/binary_search.zig",
    "lsm/binary_search_benchmark.zig",
    "lsm/level_data_iterator.zig",
>>>>>>> 63b6d9b6
    "lsm/manifest_level.zig",
    "lsm/segmented_array_benchmark.zig",
    "lsm/segmented_array.zig",
    "lsm/table_data_iterator.zig",
    "vopr.zig",
    "state_machine.zig",
    "state_machine/auditor.zig",
    "state_machine/workload.zig",
    "testing/cluster/network.zig",
    "testing/hash_log.zig",
    "testing/low_level_hash_vectors.zig",
    "testing/packet_simulator.zig",
    "testing/state_machine.zig",
    "testing/time.zig",
    "tigerbeetle/main.zig",
    "vsr/clock.zig",
    "vsr/journal.zig",
    "vsr/replica_test.zig",
    "vsr/replica.zig",
};<|MERGE_RESOLUTION|>--- conflicted
+++ resolved
@@ -381,14 +381,6 @@
 }
 
 const naughty_list = [_][]const u8{
-<<<<<<< HEAD
-    "lsm/forest_fuzz.zig",
-    "lsm/groove.zig",
-=======
-    "lsm/binary_search.zig",
-    "lsm/binary_search_benchmark.zig",
-    "lsm/level_data_iterator.zig",
->>>>>>> 63b6d9b6
     "lsm/manifest_level.zig",
     "lsm/segmented_array_benchmark.zig",
     "lsm/segmented_array.zig",
